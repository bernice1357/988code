--- conflicted
+++ resolved
@@ -392,13 +392,13 @@
 def make_customer_group(customer_key, orders, group_index, user_role=None):
     """創建客戶群組Accordion"""
     order_count = len(orders)
-    
+
     # 創建包含 badge 的標題
     title_content = html.Div([
         html.Span(customer_key, style={"marginRight": "10px"}),
         dbc.Badge(str(order_count), color="primary", pill=True)
     ], className="d-flex align-items-center")
-    
+
     return dbc.AccordionItem([
         dbc.Row([
             dbc.Col(make_card_item(order, user_role), width=12, lg=6, xl=4)
@@ -413,13 +413,13 @@
     """創建分組後的訂單layout"""
     if not orders:
         return html.Div("暫無訂單", className="text-center text-muted", style={"padding": "50px"})
-    
+
     grouped_orders = group_orders_by_customer(orders)
     customer_groups = []
-    
+
     for group_index, (customer_key, customer_orders) in enumerate(grouped_orders.items()):
         customer_groups.append(make_customer_group(customer_key, customer_orders, group_index, user_role))
-    
+
     return dbc.Accordion(customer_groups, flush=True, always_open=False)
 
 # 嘗試載入訂單資料，如果失敗則使用空列表
@@ -474,21 +474,10 @@
         ])
     ], className="d-flex justify-content-between align-items-center mb-4"),
 
-<<<<<<< HEAD
     # 移除 dcc.Loading，直接使用 Div，加入 CSS transition 平滑效果
     html.Div(
         id="orders-container",
-        children=create_grouped_orders_layout(orders),
-=======
-    dcc.Loading(
-        id="loading-orders",
-        type="dot",
-        children=html.Div(id="orders-container", children=create_grouped_orders_layout(orders, user_role=None), style={
-            "maxHeight": "75vh", 
-            "overflowY": "auto",
-            "overflowX": "hidden"
-        }),
->>>>>>> 4f5ac1bb
+        children=create_grouped_orders_layout(orders, user_role=None),
         style={
             "maxHeight": "75vh",
             "overflowY": "auto",
@@ -662,10 +651,10 @@
     ctx = dash.callback_context
     if not ctx.triggered:
         return dash.no_update, dash.no_update, dash.no_update, dash.no_update, dash.no_update, dash.no_update
-    
+
     triggered_id = ctx.triggered[0]["prop_id"].split('.')[0]
     orders = get_orders()
-    
+
     if triggered_id == "filter-all":
         filtered_orders = orders
         return create_grouped_orders_layout(filtered_orders, user_role), False, True, True, True, ""  # 清空搜尋框
@@ -1605,12 +1594,12 @@
             filtered_orders = [order for order in orders if order.get("status") == "2"]
         else:
             filtered_orders = orders
-        
+
         return create_grouped_orders_layout(filtered_orders, user_role)
-    
+
     # 執行搜尋
     orders = get_orders()
-    
+
     # 根據當前篩選狀態先篩選訂單
     if not all_outline:  # 全部按鈕被選中
         filtered_orders = orders
@@ -1651,13 +1640,8 @@
      State("user-role-store", "data")],
     prevent_initial_call=True
 )
-<<<<<<< HEAD
 def auto_check_for_updates(n_intervals, last_check_time, current_hash, all_outline, unconfirmed_outline,
-                          confirmed_outline, deleted_outline, search_value):
-=======
-def auto_check_for_updates(n_intervals, last_check_time, all_outline, unconfirmed_outline,
                           confirmed_outline, deleted_outline, search_value, user_role):
->>>>>>> 4f5ac1bb
     try:
         # 調用 API 檢查是否有更新
         check_url = "http://127.0.0.1:8000/check_orders_update"
@@ -1700,7 +1684,6 @@
                             search_result_orders.append(order)
                     filtered_orders = search_result_orders
 
-<<<<<<< HEAD
                 # 計算新資料的雜湊值（使用訂單ID和更新時間）
                 import hashlib
                 import json
@@ -1717,13 +1700,10 @@
                 # 比較雜湊值，只有真的有變化時才更新
                 if new_hash != current_hash:
                     print(f"[AUTO UPDATE] 資料有變化，更新頁面 (舊hash: {current_hash[:8]}... -> 新hash: {new_hash[:8]}...)")
-                    return create_grouped_orders_layout(filtered_orders), current_time, new_hash
+                    return create_grouped_orders_layout(filtered_orders, user_role), current_time, new_hash
                 else:
                     print(f"[AUTO UPDATE] 檢測到更新但資料無變化，不重新渲染")
                     return dash.no_update, current_time, dash.no_update
-=======
-                return create_grouped_orders_layout(filtered_orders, user_role), current_time
->>>>>>> 4f5ac1bb
             else:
                 # 沒有更新，只更新檢查時間
                 return dash.no_update, current_time, dash.no_update
@@ -1733,60 +1713,4 @@
 
     except Exception as e:
         print(f"[AUTO UPDATE] 自動檢查更新失敗: {e}")
-<<<<<<< HEAD
-        return dash.no_update, datetime.now().isoformat(), dash.no_update
-=======
-        return dash.no_update, datetime.now().isoformat()
-
-# 根據用戶角色控制新增訂單按鈕顯示
-@app.callback(
-    Output("add-new-order-btn", "style"),
-    Input("user-role-store", "data"),
-    prevent_initial_call=True
-)
-def control_add_button_visibility(user_role):
-    """當用戶角色為viewer時隱藏新增訂單按鈕"""
-    if user_role == "viewer":
-        return {"display": "none"}
-    else:
-        return {"fontWeight": "500", "fontSize": "16px", "marginRight": "15px"}
-
-# 根據用戶角色重新渲染訂單列表
-@app.callback(
-    Output("orders-container", "children", allow_duplicate=True),
-    Input("user-role-store", "data"),
-    [State("filter-all", "outline"),
-     State("filter-unconfirmed", "outline"),
-     State("filter-confirmed", "outline"),
-     State("filter-deleted", "outline"),
-     State("customer-search-input", "value")],
-    prevent_initial_call=True
-)
-def update_orders_with_role(user_role, all_outline, unconfirmed_outline, confirmed_outline, deleted_outline, search_value):
-    """根據用戶角色重新渲染訂單列表，控制按鈕顯示"""
-    orders = get_orders()
-
-    # 根據當前篩選狀態過濾訂單
-    if not all_outline:  # 全部按鈕被選中
-        filtered_orders = orders
-    elif not unconfirmed_outline:  # 未確認按鈕被選中
-        filtered_orders = [order for order in orders if order.get("status") == "0"]
-    elif not confirmed_outline:  # 已確認按鈕被選中
-        filtered_orders = [order for order in orders if order.get("status") == "1"]
-    elif not deleted_outline:  # 已刪除按鈕被選中
-        filtered_orders = [order for order in orders if order.get("status") == "2"]
-    else:
-        filtered_orders = orders
-
-    # 如果有搜尋詞，進一步過濾
-    if search_value:
-        search_value_lower = search_value.lower()
-        search_result_orders = []
-        for order in filtered_orders:
-            customer_name = order.get("customer_name", "")
-            if customer_name and search_value_lower in customer_name.lower():
-                search_result_orders.append(order)
-        filtered_orders = search_result_orders
-
-    return create_grouped_orders_layout(filtered_orders, user_role)
->>>>>>> 4f5ac1bb
+        return dash.no_update, datetime.now().isoformat(), dash.no_update