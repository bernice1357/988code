from .common import *
from components.offcanvas import create_search_offcanvas, register_offcanvas_callback
from callbacks.export_callback import add_download_component
from dash import ALL, callback_context
import json

from datetime import datetime
# 配送日轉換函數
def convert_delivery_schedule_to_chinese(schedule_str):
    if not schedule_str or schedule_str.strip() == "":
        return ""
    
    number_to_chinese = {
        "1": "一", "2": "二", "3": "三", "4": "四",
        "5": "五", "6": "六", "7": "日"
    }
    
    try:
        # 分割數字並轉換為中文
        numbers = [num.strip() for num in schedule_str.split(',') if num.strip()]
        chinese_days = [number_to_chinese.get(num, num) for num in numbers]
        return ','.join(chinese_days)
    except:
        return schedule_str

def convert_delivery_schedule_to_numbers(chinese_str):
    if not chinese_str:
        return ""
    
    chinese_to_number = {
        "一": "1", "二": "2", "三": "3", "四": "4",
        "五": "5", "六": "6", "日": "7"
    }
    
    try:
        # 處理列表格式 (來自 checklist)
        if isinstance(chinese_str, list):
            chinese_days = chinese_str
        else:
            # 處理字符串格式
            chinese_days = [day.strip() for day in chinese_str.split(',') if day.strip()]
        
        # 按照順序排列數字
        day_order = ["1", "2", "3", "4", "5", "6", "7"]
        numbers = [chinese_to_number.get(day, day) for day in chinese_days]
        # 按照星期順序排列
        sorted_numbers = [num for num in day_order if num in numbers]
        return ','.join(sorted_numbers)
    except:
        return ""

# offcanvas
product_input_fields = [
    {
        "id": "customer-id", 
        "label": "客戶ID",
        "type": "dropdown",
        "options": []
    },
    {
        "id": "customer-name", 
        "label": "客戶名稱",
        "type": "dropdown",
        "options": []
    },
]
search_customers = create_search_offcanvas(
    page_name="customer_data",
    input_fields=product_input_fields,
)

layout = html.Div(style={"fontFamily": "sans-serif"}, children=[
    dcc.Store(id="page-loaded", data=True),
    dcc.Store(id="missing-data-filter", data=False),
    dcc.Store(id="customer-data", data=[]),
    dcc.Store(id="pagination-info", data={}),  # 新增
    dcc.Store(id="current-page", data=1),      # 新增
    dcc.Store(id="user-role-store"),
    dcc.Store(id="current-table-data", data=[]),
    # 快取組件
    dcc.Store(id="customer-cache-store", data={
        'customer_data': [],
        'cached_at': None,
        'cache_version': 1
    }),
    # 增量更新檢查
    dcc.Interval(
        id='update-checker-interval',
        interval=30000,  # 每30秒檢查一次更新
        n_intervals=0,
        disabled=False
    ),
    dcc.Store(id='last-update-time', data=None),
    add_download_component("customer_data"),  # 加入下載元件
    html.Div([
        # 左邊：搜尋條件和篩選按鈕
        html.Div([
            search_customers["trigger_button"],
            dbc.Button("缺少電話地址", 
                    id="missing-data-filter-button", 
                    n_clicks=0, 
                    outline=True, 
                    color="warning",
                    style={"marginLeft": "10px"}),
            html.Small("缺失地址警告：會導致該店家無法顯示在每日配送清單上", 
                   id="missing-data-warning",  # 新增 id
                   style={
                       "marginLeft": "15px", 
                       "color": "#dc3545", 
                       "fontWeight": "bold",
                       "alignSelf": "center"
                   })
        ], style={"display": "flex", "alignItems": "center"}),
        
        # 右邊：匯出按鈕
        html.Div([
            dbc.DropdownMenu(
                label="匯出列表資料",
                color="primary",
                direction="down",
                class_name="customer-export-dropdown",
                toggle_class_name="btn btn-primary",
                toggle_style={
                    "borderRadius": "0.375rem",
                    "width": "100%",
                    "backgroundColor": "#0d6efd",
                    "borderColor": "#0d6efd",
                    "color": "#fff"
                },
                children=[
                    dbc.DropdownMenuItem("匯出當前列表", id="customer_data-export-current"),
                    dbc.DropdownMenuItem("匯出全部列表", id="customer_data-export-all")
                ]
            )
        ], style={"display": "flex", "alignItems": "center"})
    ], className="mb-3 d-flex justify-content-between align-items-center"),


    search_customers["offcanvas"],
    dcc.Loading(
        id="loading-customer-table",
        type="dot",
        children=html.Div(id="customer-table-container"),
        style={
            "display": "flex",
            "alignItems": "center",
            "justifyContent": "center",
            "position": "fixed", 
            "top": "50%",          
        }
    ),

    html.Div(id="pagination-controls-bottom", className="mt-3 d-flex justify-content-center align-items-center"),
    dbc.Modal(
        id="customer_data_modal",
        is_open=False,
        size="xl",
        centered=True,
        style={"fontSize": "18px"},
        children=[
            dbc.ModalHeader("客戶資訊", style={"fontWeight": "bold", "fontSize": "24px"}),
            dbc.ModalBody([
                dbc.Form([
                    html.Div([
                        dbc.Label("客戶名稱", html_for="input-customer-name", className="form-label", style={"fontSize": "14px"}),
                        dbc.Input(id="input-customer-name", type="text", style={"width": "500px"})
                    ], className="mb-3"),
                    html.Div([
                        dbc.Label("客戶ID", html_for="input-customer-id", className="form-label", style={"fontSize": "14px"}),
                        dbc.Input(id="input-customer-id", type="text", style={"width": "500px"})
                    ], className="mb-3"),
                    html.Div([
                        dbc.Label("電話", html_for="input-customer-phone", className="form-label", style={"fontSize": "14px"}),
                        dbc.Input(id="input-customer-phone", type="text", style={"width": "500px"})
                    ], className="mb-3"),
                    html.Div([
                        dbc.Label("客戶地址", html_for="input-customer-address", className="form-label", style={"fontSize": "14px"}),
                        dbc.Input(id="input-customer-address", type="text", style={"width": "500px"})
                    ], className="mb-3"),
                    html.Div([
                        dbc.Label("每週配送日", className="form-label", style={"fontSize": "14px"}),
                        dcc.Checklist(
                            id="input-delivery-schedule",
                            options=[
                                {"label": "一", "value": "一"},
                                {"label": "二", "value": "二"},
                                {"label": "三", "value": "三"},
                                {"label": "四", "value": "四"},
                                {"label": "五", "value": "五"},
                                {"label": "六", "value": "六"},
                                {"label": "日", "value": "日"}
                            ],
                            value=[],
                            inline=True,
                            style={"display": "flex", "gap": "15px"}
                        )
                    ], className="mb-3"),
                    html.Div([
                        dbc.Label("備註", html_for="input-notes", className="form-label", style={"fontSize": "14px"}),
                        dbc.Textarea(id="input-notes", rows=3, style={"width": "500px"})
                    ], className="mb-3")
                ])
            ], id="customer_data_modal_body"),
            dbc.ModalFooter([
                dbc.Button("取消", id="input-customer-cancel", color="secondary", className="me-2"),
                dbc.Button("儲存", id="input-customer-save", color="primary")
            ])
        ]
    ),
    success_toast("customer_data", message=""),
    error_toast("customer_data", message=""),
    warning_toast("customer_data", message=""),
])

register_offcanvas_callback(app, "customer_data")


# 匯出相關工具函式
def fetch_all_customer_records(selected_customer_id, selected_customer_name):
    """Retrieve every page of customer data with optional filters."""
    page = 1
    page_size = 200
    aggregated = []

    while True:
        params = {"page": page, "page_size": page_size}
        if selected_customer_id:
            params["customer_id"] = selected_customer_id
        if selected_customer_name:
            params["customer_name"] = selected_customer_name

        response = requests.get("http://127.0.0.1:8000/get_customer_data", params=params)
        if response.status_code != 200:
            raise ValueError(f"API 回應碼：{response.status_code}")

        payload = response.json()
        batch = payload.get("data", []) or []
        aggregated.extend(batch)

        pagination = payload.get("pagination") or {}
        total_pages = pagination.get("total_pages")

        if not batch:
            break

        if total_pages and page >= total_pages:
            break

        if not total_pages and len(batch) < page_size:
            break

        page += 1

    return aggregated


def prepare_customer_export_dataframe(records, missing_filter_enabled):
    """Format customer records to match the visible table export."""
    if not records:
        return pd.DataFrame()

    df = pd.DataFrame(records)
    df = df.rename(columns={
        "customer_id": "客戶ID",
        "customer_name": "客戶名稱",
        "phone_number": "電話",
        "address": "客戶地址",
        "delivery_schedule": "每週配送日",
        "transaction_date": "最新交易日期",
        "notes": "備註"
    })

    if "每週配送日" in df.columns:
        df["每週配送日"] = df["每週配送日"].apply(convert_delivery_schedule_to_chinese)

    if "電話" in df.columns:
        missing_phone = df["電話"].isna() | (df["電話"] == "") | (df["電話"] == "None")
    else:
        missing_phone = pd.Series([False] * len(df), index=df.index)

    if "客戶地址" in df.columns:
        missing_address = df["客戶地址"].isna() | (df["客戶地址"] == "") | (df["客戶地址"] == "None")
    else:
        missing_address = pd.Series([False] * len(df), index=df.index)

    if missing_filter_enabled:
        df = df[missing_phone | missing_address]

    if missing_filter_enabled and not df.empty:
        warnings = []
        for _, row in df.iterrows():
            warning_msg = []
            phone_value = row.get("電話")
            if pd.isna(phone_value) or phone_value in ("", "None"):
                warning_msg.append("缺少電話")
            address_value = row.get("客戶地址")
            if pd.isna(address_value) or address_value in ("", "None"):
                warning_msg.append("缺少地址")
            warnings.append(" & ".join(warning_msg))
        df["警告"] = warnings

    return df.reset_index(drop=True)


@app.callback(
    Output("customer_data-download", "data", allow_duplicate=True),
    Output("customer_data-error-toast", "is_open", allow_duplicate=True),
    Output("customer_data-error-toast", "children", allow_duplicate=True),
    Input("customer_data-export-current", "n_clicks"),
    Input("customer_data-export-all", "n_clicks"),
    State("current-table-data", "data"),
    State("customer_data-customer-id", "value"),
    State("customer_data-customer-name", "value"),
    State("missing-data-filter", "data"),
    prevent_initial_call=True
)
def handle_customer_exports(current_clicks, all_clicks, current_table_data, selected_customer_id, selected_customer_name, missing_filter):
    if not callback_context.triggered:
        raise dash.exceptions.PreventUpdate

    trigger_id = callback_context.triggered[0]["prop_id"].split(".")[0]
    timestamp = datetime.now().strftime("%Y%m%d_%H%M%S")
    missing_filter_enabled = bool(missing_filter)

    if trigger_id == "customer_data-export-current":
        if not current_table_data:
            return dash.no_update, True, "目前沒有資料可匯出"

        export_df = pd.DataFrame(current_table_data)
        if export_df.empty:
            return dash.no_update, True, "目前沒有資料可匯出"

        filename = f"客戶資料_當前列表_{timestamp}.xlsx"
        return dcc.send_data_frame(export_df.to_excel, filename, index=False), False, ""

    if trigger_id == "customer_data-export-all":
        try:
            records = fetch_all_customer_records(selected_customer_id, selected_customer_name)
        except Exception as exc:
            return dash.no_update, True, f"匯出全部列表失敗：{exc}"

        export_df = prepare_customer_export_dataframe(records, missing_filter_enabled)
        if export_df.empty:
            return dash.no_update, True, "沒有找到可匯出的資料"

        filename = f"客戶資料_全部列表_{timestamp}.xlsx"
        return dcc.send_data_frame(export_df.to_excel, filename, index=False), False, ""

    return dash.no_update, dash.no_update, dash.no_update


# 載入客戶ID選項的 callback
@app.callback(
    Output("customer_data-customer-id", "options"),
    Input("page-loaded", "data"),
    prevent_initial_call=False
)
def load_customer_id_options(page_loaded):
    try:
        response = requests.get("http://127.0.0.1:8000/get_customer_ids")
        if response.status_code == 200:
            customer_id_data = response.json()
            customer_id_options = [{"label": item["customer_id"], "value": item["customer_id"]} for item in customer_id_data]
            return customer_id_options
        else:
            return []
    except:
        return []

# 載入客戶名稱選項的 callback
@app.callback(
    Output("customer_data-customer-name", "options"),
    Input("page-loaded", "data"),
    prevent_initial_call=False
)
def load_customer_name_options(page_loaded):
    try:
        response = requests.get("http://127.0.0.1:8000/get_customer_names")
        if response.status_code == 200:
            customer_name_data = response.json()
            customer_name_options = [{"label": item["customer_name"], "value": item["customer_name"]} for item in customer_name_data]
            return customer_name_options
        else:
            return []
    except:
        return []

<<<<<<< HEAD
# 載入客戶資料的 callback（含快取機制和批次載入）
@app.callback(
    Output("customer-data", "data"),
    Output("customer-cache-store", "data"),
    Output("last-update-time", "data"),
    Output('customer_data-error-toast', 'is_open'),
    Output('customer_data-error-toast', 'children'),
    Input("page-loaded", "data"),
    State("customer-cache-store", "data"),
    prevent_initial_call=False
)
def load_customer_data_with_cache(page_loaded, cache_data):
    from datetime import datetime
    current_time = datetime.now()
    
    # 檢查快取是否有效（5分鐘內）
    if cache_data and cache_data.get('cached_at'):
        try:
            cached_time = datetime.fromisoformat(cache_data['cached_at'])
            cache_age_seconds = (current_time - cached_time).total_seconds()
            if cache_age_seconds < 300:  # 5分鐘
                print(f"[CACHE] 使用快取資料，快取年齡: {cache_age_seconds:.1f}秒")
                return cache_data['customer_data'], cache_data, current_time.isoformat(), False, ""
        except (ValueError, TypeError) as e:
            print(f"[CACHE] 快取時間解析錯誤: {e}")
    
    # 快取過期或無快取，重新載入所有資料
    print("[API] 重新載入客戶資料（全部）")
    try:
        # 載入所有資料（不使用分頁）
        response = requests.get("http://127.0.0.1:8000/get_customer_data")
        
        if response.status_code == 200:
            try:
                result = response.json()
                customer_data = result['data']
                
                # 更新快取
                new_cache = {
                    'customer_data': customer_data,
                    'cached_at': current_time.isoformat(),
                    'cache_version': cache_data.get('cache_version', 1) + 1 if cache_data else 1
                }
                
                print(f"[CACHE] 已快取 {len(customer_data)} 筆客戶資料")
                return customer_data, new_cache, current_time.isoformat(), False, ""
                
            except requests.exceptions.JSONDecodeError:
                # API 失敗且有舊快取，使用舊快取
                if cache_data and cache_data.get('customer_data'):
                    print("[CACHE] API 解析失敗，使用舊快取")
                    return cache_data['customer_data'], cache_data, current_time.isoformat(), True, "API 回應格式錯誤，使用快取資料"
                return [], cache_data, current_time.isoformat(), True, "回應內容不是有效的 JSON"
        else:
            # API 失敗且有舊快取，使用舊快取
            if cache_data and cache_data.get('customer_data'):
                print(f"[CACHE] API 失敗 ({response.status_code})，使用舊快取")
                return cache_data['customer_data'], cache_data, current_time.isoformat(), True, f"資料載入失敗 (狀態碼：{response.status_code})，使用快取資料"
            return [], cache_data, current_time.isoformat(), True, f"資料載入失敗，狀態碼：{response.status_code}"
    except Exception as e:
        # 網路錯誤且有舊快取，使用舊快取
        if cache_data and cache_data.get('customer_data'):
            print(f"[CACHE] 網路錯誤，使用舊快取: {e}")
            return cache_data['customer_data'], cache_data, current_time.isoformat(), True, f"網路連接失敗，使用快取資料: {str(e)}"
        return [], cache_data, current_time.isoformat(), True, f"載入資料時發生錯誤：{e}"

=======
# 載入客戶資料的 callback - 修正版
@app.callback(
    [Output("customer-data", "data"),
     Output("pagination-info", "data"),
     Output('customer_data-error-toast', 'is_open'),
     Output('customer_data-error-toast', 'children')],
    [Input("page-loaded", "data"),
     Input("current-page", "data"),
     Input("customer_data-customer-id", "value"),
     Input("customer_data-customer-name", "value")],
    prevent_initial_call=False
)
def load_customer_data(page_loaded, current_page, selected_customer_id, selected_customer_name):
    current_page = current_page or 1

    try:
        triggered_inputs = {item['prop_id'].split('.')[0] for item in callback_context.triggered} if callback_context.triggered else set()
        if triggered_inputs & {"customer_data-customer-id", "customer_data-customer-name"}:
            current_page = 1

        params = {
            "page": current_page,
            "page_size": 50
        }
        if selected_customer_id:
            params["customer_id"] = selected_customer_id
        if selected_customer_name:
            params["customer_name"] = selected_customer_name

        response = requests.get(
            "http://127.0.0.1:8000/get_customer_data",
            params=params
        )
        if response.status_code == 200:
            try:
                result = response.json()
                customer_data = result.get("data", [])
                pagination_info = result.get("pagination", {})
                return customer_data, pagination_info, False, ""
            except requests.exceptions.JSONDecodeError:
                return [], {}, True, "回傳內容不是有效的 JSON"
        else:
            return [], {}, True, f"資料載入失敗，狀態碼：{response.status_code}"
    except Exception as e:
        return [], {}, True, f"載入資料時發生錯誤：{e}"
>>>>>>> 60c34f24
@app.callback(
    [Output("customer-table-container", "children", allow_duplicate=True),
     Output("current-table-data", "data", allow_duplicate=True),
     Output("missing-data-filter-button", "style", allow_duplicate=True),
     Output("missing-data-warning", "style", allow_duplicate=True)],
    [Input("customer-data", "data"),
     Input("customer_data-customer-id", "value"),
     Input("customer_data-customer-name", "value"),
     Input("missing-data-filter", "data")],
    prevent_initial_call=True
)

def display_customer_table(customer_data, selected_customer_id, selected_customer_name, missing_filter):
    if not customer_data:
        return html.Div("暫無資料"), [], {"display": "block"}, {"display": "block"}
    
    try:
        # 確保 customer_data 是正確的格式
        if isinstance(customer_data, dict):
            # 如果是分頁格式，取出 data 部分
            if 'data' in customer_data:
                customer_data = customer_data['data']
            else:
                # 如果是單一字典，轉換為列表
                customer_data = [customer_data]
        
        # 檢查是否為空
        if not customer_data:
            return html.Div("暫無資料"), [], {"display": "block"}, {"display": "block"}
        
        # 創建 DataFrame
        df = pd.DataFrame(customer_data)
        
    except Exception as e:
        print(f"DataFrame 創建錯誤: {e}")
        return html.Div("資料格式錯誤"), [], {"display": "block"}, {"display": "block"}
    
    # 篩選邏輯
    
    df = df.rename(columns={
            "customer_id": "客戶ID",
            "customer_name": "客戶名稱",
            "phone_number": "電話",
            "address": "客戶地址",
            "delivery_schedule": "每週配送日",
            "transaction_date": "最新交易日期",
            "notes": "備註"
        })
    
    # 轉換配送日數字為中文字
    if "每週配送日" in df.columns:
        df["每週配送日"] = df["每週配送日"].apply(convert_delivery_schedule_to_chinese)
    
    # 檢查是否有缺失資料
    missing_phone = df["電話"].isna() | (df["電話"] == "") | (df["電話"] == "None")
    missing_address = df["客戶地址"].isna() | (df["客戶地址"] == "") | (df["客戶地址"] == "None")
    has_missing_data = (missing_phone | missing_address).any()
    
    # 根據是否有缺失資料決定按鈕和警告的顯示
    button_style = {"display": "none"} if not has_missing_data else {"marginLeft": "10px"}
    warning_style = {"display": "none"} if not has_missing_data else {
        "marginLeft": "15px", 
        "color": "#dc3545", 
        "fontWeight": "bold",
        "alignSelf": "center"
    }
    
    # 缺失資料篩選邏輯 - 移除重複計算
    if missing_filter:
        df = df[missing_phone | missing_address]
    
    # 其他篩選條件
    if selected_customer_id:
        df = df[df['客戶ID'] == selected_customer_id]
    
    if selected_customer_name:
        df = df[df['客戶名稱'] == selected_customer_name]

    # 重置索引，讓按鈕index從0開始連續
    df = df.reset_index(drop=True)

    
    # 新增警告訊息欄位
    if missing_filter and not df.empty:
        warnings = []
        for idx, row in df.iterrows():
            warning_msg = []
            if pd.isna(row["電話"]) or row["電話"] == "" or row["電話"] == "None":
                warning_msg.append("缺少電話")
            if pd.isna(row["客戶地址"]) or row["客戶地址"] == "" or row["客戶地址"] == "None":
                warning_msg.append("缺少地址")
            warnings.append(" & ".join(warning_msg))
        df["警告"] = warnings
    
    # 儲存當前表格資料供匯出使用
    current_table_data = df.to_dict('records')
    
    # 如果是缺失資料篩選模式，在表格上方顯示警告訊息
    if missing_filter and not df.empty:
        table_component = html.Div([
            custom_table(
                df,
                button_text="編輯客戶資料",
                button_id_type="customer_data_button",
                show_button=True,
                sticky_columns=['客戶ID']
            )
        ])
    else:
        table_component = custom_table(
            df,
            button_text="編輯客戶資料",
            button_id_type="customer_data_button",
            show_button=True,
            sticky_columns=['客戶ID']
        )
    
    return table_component, current_table_data, button_style, warning_style

@app.callback(
    Output('customer_data_modal', 'is_open'),
    Output('input-customer-name', 'value'),
    Output('input-customer-id', 'value'),
    Output('input-customer-phone', 'value'),
    Output('input-customer-address', 'value'),
    Output('input-delivery-schedule', 'value'),
    Output('input-notes', 'value'),
    Input({'type': 'customer_data_button', 'index': ALL}, 'n_clicks'),
    [State("customer-data", "data"),
     State("customer_data-customer-id", "value"),
     State("customer_data-customer-name", "value"),
     State("missing-data-filter", "data")],  # 新增這個 State
    prevent_initial_call=True
)
def handle_edit_button_click(n_clicks, customer_data, selected_customer_id, selected_customer_name, missing_filter):  # 新增 missing_filter 參數
    if not any(n_clicks):
        return False, "", "", "", "", "", ""
    
    ctx = callback_context
    if not ctx.triggered:
        return False, "", "", "", "", "", ""
    
    button_id = ctx.triggered[0]['prop_id'].split('.')[0]
    button_index = eval(button_id)['index']
    
    # 重新篩選資料，確保 index 對應正確
    df = pd.DataFrame(customer_data)
    df = df.rename(columns={
            "customer_id": "客戶ID",
            "customer_name": "客戶名稱",
            "phone_number": "電話",
            "address": "客戶地址",
            "delivery_schedule": "每週配送日",
            "transaction_date": "最新交易日期",
            "notes": "備註"
        })
    
    # 轉換配送日數字為中文字 (與顯示邏輯保持一致)
    if "每週配送日" in df.columns:
        df["每週配送日"] = df["每週配送日"].apply(convert_delivery_schedule_to_chinese)
    
    # 修改這段 - 直接使用參數
    if missing_filter:
        missing_phone = df["電話"].isna() | (df["電話"] == "") | (df["電話"] == "None")
        missing_address = df["客戶地址"].isna() | (df["客戶地址"] == "") | (df["客戶地址"] == "None")
        df = df[missing_phone | missing_address]
    
    if selected_customer_id:
        df = df[df['客戶ID'] == selected_customer_id]
    
    if selected_customer_name:
        df = df[df['客戶名稱'] == selected_customer_name]
    
    # 重置索引，確保連續性
    df = df.reset_index(drop=True)
    
    if button_index < len(df):
        row_data = df.iloc[button_index]
        
        # 處理每週配送日的資料格式
        # 注意：這裡的 row_data 來自顯示表格，已經是中文格式
        delivery_schedule = row_data['每週配送日']
        if isinstance(delivery_schedule, str) and delivery_schedule:
            delivery_schedule_list = [day.strip() for day in delivery_schedule.split(',')]
        else:
            delivery_schedule_list = []
        
        return (True, 
                row_data['客戶名稱'], 
                row_data['客戶ID'], 
                row_data['電話'], 
                row_data['客戶地址'], 
                delivery_schedule_list,
                row_data['備註'])
    else:
        return False, "", "", "", "", "", ""

@app.callback(
    Output('customer_data_modal', 'is_open', allow_duplicate=True),
    Output('customer_data-success-toast', 'is_open'),
    Output('customer_data-success-toast', 'children'),
    Output('customer_data-error-toast', 'is_open', allow_duplicate=True),
    Output('customer_data-error-toast', 'children', allow_duplicate=True),
    Output('customer_data-warning-toast', 'is_open'),
    Output('customer_data-warning-toast', 'children'),
    Output("customer-data", "data", allow_duplicate=True),
    Input('input-customer-save', 'n_clicks'),
    State('input-customer-name', 'value'),
    State('input-customer-id', 'value'),
    State('input-customer-phone', 'value'),
    State('input-customer-address', 'value'),
    State('input-delivery-schedule', 'value'),
    State('input-notes', 'value'),
    State({'type': 'customer_data_button', 'index': ALL}, 'n_clicks'),
    State("customer-data", "data"),
    State("current-page", "data"),
    State("customer_data-customer-id", "value"),
    State("customer_data-customer-name", "value"),
    State("user-role-store", "data"),
    prevent_initial_call=True
)
def save_customer_data(save_clicks, customer_name, customer_id, phone_number, address, delivery_schedule, notes, button_clicks, customer_data, current_page, selected_customer_id, selected_customer_name, user_role):
    if not save_clicks:
        return dash.no_update, dash.no_update, dash.no_update, dash.no_update, dash.no_update, dash.no_update, dash.no_update, dash.no_update
    
    ctx = callback_context
    button_index = None
    
    for i, clicks in enumerate(button_clicks):
        if clicks:
            button_index = i
            break
    
    if button_index is None:
        return dash.no_update, dash.no_update, dash.no_update, dash.no_update, dash.no_update, dash.no_update, dash.no_update, dash.no_update
    
    # 重新篩選資料，確保 index 對應正確
    df = pd.DataFrame(customer_data)
    df = df.rename(columns={
            "customer_id": "客戶ID",
            "customer_name": "客戶名稱",
            "phone_number": "電話",
            "address": "客戶地址",
            "delivery_schedule": "每週配送日",
            "transaction_date": "最新交易日期",
            "notes": "備註"
        })
    
    if selected_customer_id:
        df = df[df['客戶ID'] == selected_customer_id]
    
    if selected_customer_name:
        df = df[df['客戶名稱'] == selected_customer_name]
    
    # 重置索引，確保連續性
    df = df.reset_index(drop=True)
    
    if button_index >= len(df):
        return dash.no_update, False, "", True, "找不到對應的客戶資料", False, "", dash.no_update
    
    row_data = df.iloc[button_index]
    original_id = row_data['客戶ID']
    
    # 處理多選框的值，將中文轉換為數字再存入資料庫
    delivery_schedule_str = convert_delivery_schedule_to_numbers(delivery_schedule)
    
    update_data = {
        "customer_name": customer_name,
        "customer_id": customer_id,
        "phone_number": phone_number,
        "address": address,
        "delivery_schedule": delivery_schedule_str,
        "notes": notes
    }
    
    try:
        update_data["user_role"] = user_role or "viewer"
        response = requests.put(f"http://127.0.0.1:8000/customer/{original_id}", json=update_data)
        if response.status_code == 200:
            # 重新載入資料 - 使用實際的當前頁面
            try:
                current_page = current_page or 1  # 使用實際頁面
                reload_params = {
                    "page": current_page,
                    "page_size": 50
                }
                if selected_customer_id:
                    reload_params["customer_id"] = selected_customer_id
                if selected_customer_name:
                    reload_params["customer_name"] = selected_customer_name
                reload_response = requests.get("http://127.0.0.1:8000/get_customer_data", params=reload_params)
                if reload_response.status_code == 200:
                    reload_result = reload_response.json()
                    updated_customer_data = reload_result.get("data", [])
                    return False, True, "客戶資料更新成功！", False, "", False, "", updated_customer_data
                else:
                    return False, True, "客戶資料更新成功！", False, "", False, "", customer_data
            except:
                return False, True, "客戶資料更新成功！", False, "", False, "", customer_data
        elif response.status_code == 403:
            return dash.no_update, False, "", False, "", True, "權限不足：僅限編輯者使用此功能", dash.no_update
        else:
            return dash.no_update, False, "", True, f"API 呼叫錯誤，狀態碼：{response.status_code}", False, "", dash.no_update
    except Exception as e:
        return dash.no_update, False, "", True, f"資料載入時發生錯誤：{e}", False, "", dash.no_update

# 當客戶資料被修改時，自動清空快取
@app.callback(
    Output("customer-cache-store", "data", allow_duplicate=True),
    Input("customer_data-success-toast", "is_open"),  # 成功保存後觸發
    State("customer-cache-store", "data"),
    prevent_initial_call=True
)
def invalidate_cache_on_save(toast_open, cache_data):
    if toast_open:  # 有資料更新
        print("[CACHE] 資料更新，清空快取")
        from datetime import datetime
        return {
            'customer_data': [],
            'cached_at': None,
            'cache_version': cache_data.get('cache_version', 1) + 1 if cache_data else 1
        }
    return dash.no_update


# 增量更新檢查 callback
@app.callback(
    Output("customer-data", "data", allow_duplicate=True),
    Output("customer-cache-store", "data", allow_duplicate=True),
    Output("last-update-time", "data", allow_duplicate=True),
    Input("update-checker-interval", "n_intervals"),
    State("customer-data", "data"),
    State("customer-cache-store", "data"),
    State("last-update-time", "data"),
    prevent_initial_call=True
)
def check_for_updates(n_intervals, current_data, cache_data, last_update):
    if not current_data or not last_update:
        return dash.no_update, dash.no_update, dash.no_update
    
    try:
        from datetime import datetime
        print(f"[UPDATE] 檢查增量更新，上次更新時間: {last_update}")
        
        params = {'last_update': last_update}
        response = requests.get("http://127.0.0.1:8000/get_customer_updates", params=params)
        
        if response.status_code == 200:
            result = response.json()
            updates = result['updates']
            
            if updates:
                print(f"[UPDATE] 發現 {len(updates)} 筆資料更新")
                
                # 更新現有資料
                updated_data = current_data.copy()
                for update in updates:
                    # 找到對應的記錄並更新
                    for i, record in enumerate(updated_data):
                        if record['customer_id'] == update['customer_id']:
                            # 更新現有記錄，保留原有的欄位結構
                            updated_record = record.copy()
                            updated_record.update({
                                'customer_name': update['customer_name'],
                                'phone_number': update['phone_number'],
                                'address': update['address'],
                                'delivery_schedule': update['delivery_schedule'],
                                'notes': update['notes'],
                                'transaction_date': update['transaction_date']
                            })
                            updated_data[i] = updated_record
                            break
                    else:
                        # 新記錄，添加到列表
                        updated_data.append(update)
                
                # 更新快取
                new_cache = cache_data.copy() if cache_data else {}
                new_cache['customer_data'] = updated_data
                new_cache['cached_at'] = datetime.now().isoformat()
                
                return updated_data, new_cache, result['last_update_time']
            else:
                print("[UPDATE] 沒有新的資料更新")
                
    except Exception as e:
        print(f"[ERROR] 檢查更新失敗: {e}")
    
    return dash.no_update, dash.no_update, dash.no_update

@app.callback(
    Output('customer_data_modal', 'is_open', allow_duplicate=True),
    Input('input-customer-cancel', 'n_clicks'),
    prevent_initial_call=True
)
def close_modal(cancel_clicks):
    if cancel_clicks:
        return False
    return dash.no_update

# 缺失資料篩選切換
@app.callback(
    Output("missing-data-filter", "data"),
    Output("missing-data-filter-button", "children"),
    Output("missing-data-filter-button", "color"),
    Input("missing-data-filter-button", "n_clicks"),
    State("missing-data-filter", "data"),
    State("customer-data", "data"),
    prevent_initial_call=True
)
def toggle_missing_data_filter(n_clicks, current_filter, customer_data):
    if n_clicks:
        # 檢查是否還有缺失資料
        if customer_data:
            df = pd.DataFrame(customer_data)
            missing_phone = df["phone_number"].isna() | (df["phone_number"] == "") | (df["phone_number"] == "None")
            missing_address = df["address"].isna() | (df["address"] == "") | (df["address"] == "None")
            has_missing_data = (missing_phone | missing_address).any()
            
            # 如果沒有缺失資料，不允許切換到篩選模式
            if not has_missing_data:
                return False, "缺失資料篩選", "warning"
        
        new_filter = not current_filter
        if new_filter:
            return new_filter, "顯示全部客戶", "success"
        else:
            return new_filter, "缺失資料篩選", "warning"
    return current_filter, "缺失資料篩選", "warning"

# 分頁控制 callback - 只保留底部
@app.callback(
    Output("pagination-controls-bottom", "children"),
    Input("pagination-info", "data")
)
def update_pagination_controls(pagination_info):
    if not pagination_info:
        return ""

    current_page = pagination_info.get("current_page", 1)
    total_pages = pagination_info.get("total_pages", 1)
    total_count = pagination_info.get("total_count", 0)
    has_prev = pagination_info.get("has_prev", False)
    has_next = pagination_info.get("has_next", False)

    try:
        total_pages = int(total_pages)
    except (TypeError, ValueError):
        total_pages = 1
    total_pages = max(total_pages, 1)

    try:
        current_page = int(current_page)
    except (TypeError, ValueError):
        current_page = 1
    current_page = max(1, min(current_page, total_pages))

    menu_items = [
        dbc.DropdownMenuItem(
            f"第 {page} 頁",
            id={"type": "page-selection-item", "index": page},
            disabled=(page == current_page),
            className="pagination-dropdown-item active" if page == current_page else "pagination-dropdown-item",
        )
        for page in range(1, total_pages + 1)
    ]

    dropdown = dbc.DropdownMenu(
        label=f"第 {current_page} 頁 / 共 {total_pages} 頁",
        id="page-selection-dropdown",
        color="light",
        direction="up",
        caret=False,
        className="pagination-dropdown-menu",
        children=menu_items,
    )

    controls = html.Div([
        dbc.ButtonGroup([
            dbc.Button("⏮ 最前頁",
                      id="first-page-btn",
                      disabled=not has_prev,
                      outline=True,
                      color="primary"),
            dbc.Button("◀ 上一頁",
                      id="prev-page-btn",
                      disabled=not has_prev,
                      outline=True,
                      color="primary"),
            dropdown,
            dbc.Button("下一頁 ▶",
                      id="next-page-btn",
                      disabled=not has_next,
                      outline=True,
                      color="primary"),
            dbc.Button("最末頁 ⏭",
                      id="last-page-btn",
                      disabled=not has_next,
                      outline=True,
                      color="primary")
        ]),
        html.Span(f"共 {total_count} 筆資料",
                 className="ms-3",
                 style={"alignSelf": "center", "color": "#666"})
    ], style={"display": "flex", "alignItems": "center"})

    return controls

@app.callback(
    Output("current-page", "data"),
    [Input("first-page-btn", "n_clicks"),
     Input("prev-page-btn", "n_clicks"),
     Input("next-page-btn", "n_clicks"),
     Input("last-page-btn", "n_clicks")],
    [State("current-page", "data"),
     State("pagination-info", "data")],
    prevent_initial_call=True
)
def handle_pagination_clicks(first_clicks, prev_clicks, next_clicks, last_clicks, current_page, pagination_info):
    ctx = callback_context
    if not ctx.triggered:
        return current_page or 1

    pagination_info = pagination_info or {}

    def _to_int(value, default=1):
        try:
            return max(1, int(value))
        except (TypeError, ValueError):
            return default

    def _to_bool(value):
        if isinstance(value, bool):
            return value
        if isinstance(value, (int, float)):
            return value != 0
        if isinstance(value, str):
            return value.strip().lower() in {"true", "1", "yes", "y"}
        return False

    api_current_page = pagination_info.get("current_page")
    current_page = _to_int(api_current_page, default=_to_int(current_page or 1))
    total_pages = _to_int(pagination_info.get("total_pages", 1))
    current_page = min(current_page, total_pages)

    has_prev = _to_bool(pagination_info.get("has_prev"))
    has_next = _to_bool(pagination_info.get("has_next"))

    button_id = ctx.triggered[0]['prop_id'].split('.')[0]

    if button_id == "first-page-btn" and has_prev:
        return 1
    if button_id == "prev-page-btn" and has_prev:
        return max(1, current_page - 1)
    if button_id == "next-page-btn" and has_next:
        return min(total_pages, current_page + 1)
    if button_id == "last-page-btn" and has_next:
        return total_pages

    return current_page

@app.callback(
    Output("current-page", "data", allow_duplicate=True),
    Input({"type": "page-selection-item", "index": ALL}, "n_clicks"),
    State("current-page", "data"),
    prevent_initial_call=True
)
def handle_page_selection_dropdown(item_clicks, current_page):
    ctx = callback_context
    if not ctx.triggered:
        return dash.no_update

    triggered = ctx.triggered[0]
    if not triggered.get("value"):
        return dash.no_update

    try:
        triggered_id = json.loads(triggered["prop_id"].split(".")[0])
    except (json.JSONDecodeError, IndexError):
        return dash.no_update

    target_index = triggered_id.get("index")
    try:
        target_page = int(target_index)
    except (TypeError, ValueError):
        return dash.no_update

    if target_page < 1:
        return dash.no_update

    return target_page


@app.callback(
    Output("current-page", "data", allow_duplicate=True),
    [Input("customer_data-customer-id", "value"),
     Input("customer_data-customer-name", "value")],
    prevent_initial_call=True
)
def reset_current_page_on_search(customer_id, customer_name):
    return 1<|MERGE_RESOLUTION|>--- conflicted
+++ resolved
@@ -77,20 +77,6 @@
     dcc.Store(id="current-page", data=1),      # 新增
     dcc.Store(id="user-role-store"),
     dcc.Store(id="current-table-data", data=[]),
-    # 快取組件
-    dcc.Store(id="customer-cache-store", data={
-        'customer_data': [],
-        'cached_at': None,
-        'cache_version': 1
-    }),
-    # 增量更新檢查
-    dcc.Interval(
-        id='update-checker-interval',
-        interval=30000,  # 每30秒檢查一次更新
-        n_intervals=0,
-        disabled=False
-    ),
-    dcc.Store(id='last-update-time', data=None),
     add_download_component("customer_data"),  # 加入下載元件
     html.Div([
         # 左邊：搜尋條件和篩選按鈕
@@ -385,74 +371,6 @@
     except:
         return []
 
-<<<<<<< HEAD
-# 載入客戶資料的 callback（含快取機制和批次載入）
-@app.callback(
-    Output("customer-data", "data"),
-    Output("customer-cache-store", "data"),
-    Output("last-update-time", "data"),
-    Output('customer_data-error-toast', 'is_open'),
-    Output('customer_data-error-toast', 'children'),
-    Input("page-loaded", "data"),
-    State("customer-cache-store", "data"),
-    prevent_initial_call=False
-)
-def load_customer_data_with_cache(page_loaded, cache_data):
-    from datetime import datetime
-    current_time = datetime.now()
-    
-    # 檢查快取是否有效（5分鐘內）
-    if cache_data and cache_data.get('cached_at'):
-        try:
-            cached_time = datetime.fromisoformat(cache_data['cached_at'])
-            cache_age_seconds = (current_time - cached_time).total_seconds()
-            if cache_age_seconds < 300:  # 5分鐘
-                print(f"[CACHE] 使用快取資料，快取年齡: {cache_age_seconds:.1f}秒")
-                return cache_data['customer_data'], cache_data, current_time.isoformat(), False, ""
-        except (ValueError, TypeError) as e:
-            print(f"[CACHE] 快取時間解析錯誤: {e}")
-    
-    # 快取過期或無快取，重新載入所有資料
-    print("[API] 重新載入客戶資料（全部）")
-    try:
-        # 載入所有資料（不使用分頁）
-        response = requests.get("http://127.0.0.1:8000/get_customer_data")
-        
-        if response.status_code == 200:
-            try:
-                result = response.json()
-                customer_data = result['data']
-                
-                # 更新快取
-                new_cache = {
-                    'customer_data': customer_data,
-                    'cached_at': current_time.isoformat(),
-                    'cache_version': cache_data.get('cache_version', 1) + 1 if cache_data else 1
-                }
-                
-                print(f"[CACHE] 已快取 {len(customer_data)} 筆客戶資料")
-                return customer_data, new_cache, current_time.isoformat(), False, ""
-                
-            except requests.exceptions.JSONDecodeError:
-                # API 失敗且有舊快取，使用舊快取
-                if cache_data and cache_data.get('customer_data'):
-                    print("[CACHE] API 解析失敗，使用舊快取")
-                    return cache_data['customer_data'], cache_data, current_time.isoformat(), True, "API 回應格式錯誤，使用快取資料"
-                return [], cache_data, current_time.isoformat(), True, "回應內容不是有效的 JSON"
-        else:
-            # API 失敗且有舊快取，使用舊快取
-            if cache_data and cache_data.get('customer_data'):
-                print(f"[CACHE] API 失敗 ({response.status_code})，使用舊快取")
-                return cache_data['customer_data'], cache_data, current_time.isoformat(), True, f"資料載入失敗 (狀態碼：{response.status_code})，使用快取資料"
-            return [], cache_data, current_time.isoformat(), True, f"資料載入失敗，狀態碼：{response.status_code}"
-    except Exception as e:
-        # 網路錯誤且有舊快取，使用舊快取
-        if cache_data and cache_data.get('customer_data'):
-            print(f"[CACHE] 網路錯誤，使用舊快取: {e}")
-            return cache_data['customer_data'], cache_data, current_time.isoformat(), True, f"網路連接失敗，使用快取資料: {str(e)}"
-        return [], cache_data, current_time.isoformat(), True, f"載入資料時發生錯誤：{e}"
-
-=======
 # 載入客戶資料的 callback - 修正版
 @app.callback(
     [Output("customer-data", "data"),
@@ -498,7 +416,6 @@
             return [], {}, True, f"資料載入失敗，狀態碼：{response.status_code}"
     except Exception as e:
         return [], {}, True, f"載入資料時發生錯誤：{e}"
->>>>>>> 60c34f24
 @app.callback(
     [Output("customer-table-container", "children", allow_duplicate=True),
      Output("current-table-data", "data", allow_duplicate=True),
@@ -805,90 +722,6 @@
     except Exception as e:
         return dash.no_update, False, "", True, f"資料載入時發生錯誤：{e}", False, "", dash.no_update
 
-# 當客戶資料被修改時，自動清空快取
-@app.callback(
-    Output("customer-cache-store", "data", allow_duplicate=True),
-    Input("customer_data-success-toast", "is_open"),  # 成功保存後觸發
-    State("customer-cache-store", "data"),
-    prevent_initial_call=True
-)
-def invalidate_cache_on_save(toast_open, cache_data):
-    if toast_open:  # 有資料更新
-        print("[CACHE] 資料更新，清空快取")
-        from datetime import datetime
-        return {
-            'customer_data': [],
-            'cached_at': None,
-            'cache_version': cache_data.get('cache_version', 1) + 1 if cache_data else 1
-        }
-    return dash.no_update
-
-
-# 增量更新檢查 callback
-@app.callback(
-    Output("customer-data", "data", allow_duplicate=True),
-    Output("customer-cache-store", "data", allow_duplicate=True),
-    Output("last-update-time", "data", allow_duplicate=True),
-    Input("update-checker-interval", "n_intervals"),
-    State("customer-data", "data"),
-    State("customer-cache-store", "data"),
-    State("last-update-time", "data"),
-    prevent_initial_call=True
-)
-def check_for_updates(n_intervals, current_data, cache_data, last_update):
-    if not current_data or not last_update:
-        return dash.no_update, dash.no_update, dash.no_update
-    
-    try:
-        from datetime import datetime
-        print(f"[UPDATE] 檢查增量更新，上次更新時間: {last_update}")
-        
-        params = {'last_update': last_update}
-        response = requests.get("http://127.0.0.1:8000/get_customer_updates", params=params)
-        
-        if response.status_code == 200:
-            result = response.json()
-            updates = result['updates']
-            
-            if updates:
-                print(f"[UPDATE] 發現 {len(updates)} 筆資料更新")
-                
-                # 更新現有資料
-                updated_data = current_data.copy()
-                for update in updates:
-                    # 找到對應的記錄並更新
-                    for i, record in enumerate(updated_data):
-                        if record['customer_id'] == update['customer_id']:
-                            # 更新現有記錄，保留原有的欄位結構
-                            updated_record = record.copy()
-                            updated_record.update({
-                                'customer_name': update['customer_name'],
-                                'phone_number': update['phone_number'],
-                                'address': update['address'],
-                                'delivery_schedule': update['delivery_schedule'],
-                                'notes': update['notes'],
-                                'transaction_date': update['transaction_date']
-                            })
-                            updated_data[i] = updated_record
-                            break
-                    else:
-                        # 新記錄，添加到列表
-                        updated_data.append(update)
-                
-                # 更新快取
-                new_cache = cache_data.copy() if cache_data else {}
-                new_cache['customer_data'] = updated_data
-                new_cache['cached_at'] = datetime.now().isoformat()
-                
-                return updated_data, new_cache, result['last_update_time']
-            else:
-                print("[UPDATE] 沒有新的資料更新")
-                
-    except Exception as e:
-        print(f"[ERROR] 檢查更新失敗: {e}")
-    
-    return dash.no_update, dash.no_update, dash.no_update
-
 @app.callback(
     Output('customer_data_modal', 'is_open', allow_duplicate=True),
     Input('input-customer-cancel', 'n_clicks'),
