from .common import *
from components.offcanvas import create_search_offcanvas, register_offcanvas_callback
from components.table import custom_table
import requests
import plotly.graph_objects as go
from dash import ctx
import dash_bootstrap_components as dbc

# TODO 差預計補貨日期欄位

# 信心度顏色映射函數
def get_confidence_color(confidence_level):
    """根據信心度返回對應的顏色"""
    colors = {
        'HIGH': '#28a745',    # 綠色
        'MEDIUM': '#ffc107',  # 橙色
        'LOW': '#dc3545'      # 紅色
    }
    if confidence_level:
        return colors.get(confidence_level.upper(), '#000000')  # 預設黑色
    return '#000000'

def get_optimized_column_widths():
    """獲取優化的固定欄位寬度，避免重複計算"""
    return {
        '客戶ID': 100,
        '預計補貨日期': 120,
        '商品ID': 120,
        '商品名稱': 200,
        '預估數量': 100,
        '信心度': 80
    }

def create_loading_skeleton():
    """創建載入骨架畫面"""
    skeleton_rows = []
    for i in range(10):  # 顯示10行骨架
        skeleton_cells = []
        # Checkbox 欄位
        skeleton_cells.append(html.Td(
            html.Div(style={
                'width': '20px', 'height': '20px', 
                'backgroundColor': '#e0e0e0', 
                'borderRadius': '3px',
                'margin': 'auto'
            }),
            style={'padding': '8px', 'textAlign': 'center', 'width': '50px'}
        ))
        
        # 其他欄位
        widths = [100, 120, 120, 200, 100, 80, 100]
        for width in widths:
            skeleton_cells.append(html.Td(
                html.Div(style={
                    'width': f'{width-20}px', 'height': '16px',
                    'backgroundColor': '#e0e0e0',
                    'borderRadius': '4px',
                    'margin': 'auto'
                }),
                style={'padding': '8px', 'textAlign': 'center', 'width': f'{width}px'}
            ))
        
        skeleton_rows.append(html.Tr(skeleton_cells))
    
    return html.Div([
        html.Table([
            html.Tbody(skeleton_rows)
        ], className="table table-striped", style={'marginBottom': '0px'}),
        html.Div("載入中...", style={'textAlign': 'center', 'padding': '20px', 'color': '#6c757d'})
    ])

def create_restock_table(df, customer_index_start=0):
    """創建補貨提醒表格 - 優化版本"""
    if df.empty:
        return html.Div("無資料"), pd.DataFrame()
    
    # 重設索引以確保 custom_table 正常運作
    df_reset = df.reset_index(drop=True)
    
    # 選擇要顯示的欄位（移除客戶名稱，加入商品名稱）
    display_columns = ['客戶ID', '預計補貨日期', '商品ID', '商品名稱', '預估數量', '信心度']
    df_display = df_reset[display_columns].copy()
    
    # 使用優化的固定寬度
    column_widths = get_optimized_column_widths()
    customer_id_width = column_widths['客戶ID']
    
    # 使用優化的表格創建邏輯
    rows = []
    
    # 預定義樣式以減少重複創建
    base_cell_style = {
        'padding': '8px 12px',
        'border': '1px solid #ddd',
        'fontSize': '14px',
        'height': '45px',
        'whiteSpace': 'nowrap',
        'overflow': 'hidden',
        'textOverflow': 'ellipsis'
    }
    
    checkbox_style = {
        **base_cell_style,
        'textAlign': 'center',
        'width': '50px',
        'position': 'sticky',
        'left': '0px',
        'zIndex': 90,
        'backgroundColor': '#f8f9fa'
    }
    
    sticky_style = {
        **base_cell_style,
        'position': 'sticky',
        'left': '50px',
        'zIndex': 89,
        'backgroundColor': '#f8f9fa',
        'fontWeight': 'bold'
    }
    
    for i, row in df_display.iterrows():
        row_cells = []
        
        # 簡化的 Checkbox 欄位
        customer_id = row.get('客戶ID', '')
        checkbox_cell = html.Td(
            dcc.Checklist(
                id={'type': 'restock-checkbox', 'customer_id': customer_id, 'row_index': i},
                options=[{'label': '', 'value': f"{customer_id}-{i}"}],
                value=[],
                style={'margin': '0px'}
            ),
            style=checkbox_style
        )
        row_cells.append(checkbox_cell)
        
        # 客戶ID (sticky 欄位)
        customer_id_cell = html.Td(
            str(customer_id),
            style={**sticky_style, 'width': f'{customer_id_width}px'}
        )
        row_cells.append(customer_id_cell)
        
        # 其他欄位（優化迴圈）
        other_columns = ['預計補貨日期', '商品ID', '商品名稱', '預估數量']
        for col in other_columns:
            cell = html.Td(
                str(row.get(col, '')),
                style={**base_cell_style, 'width': f'{column_widths[col]}px', 'textAlign': 'center'}
            )
            row_cells.append(cell)
        
        # 信心度欄位 (帶顏色)
        confidence_level = row.get('信心度', '')
        confidence_color = get_confidence_color(confidence_level)
        confidence_cell = html.Td(
            str(confidence_level),
            style={
                **base_cell_style,
                'width': f'{column_widths["信心度"]}px',
                'textAlign': 'center',
                'color': confidence_color,
                'fontWeight': 'bold'
            }
        )
        row_cells.append(confidence_cell)
        
        # 簡化的操作按鈕
        button_cell = html.Td(
            html.Button(
                "查看歷史",
                id={'type': 'view-button', 'index': customer_index_start + i},
                className="btn btn-outline-primary btn-sm",
                style={'fontSize': '12px', 'padding': '4px 8px'}
            ),
            style={**base_cell_style, 'width': '100px', 'textAlign': 'center'}
        )
        row_cells.append(button_cell)
        
        # 添加行
        rows.append(html.Tr(row_cells, style={'backgroundColor': 'white'}))
    
    # 創建表格標頭
    headers = [
        html.Th('', style={
            "position": "sticky",
            "top": "-1px",
            "left": "0px",
            "zIndex": 100,  # 提高z-index
            'backgroundColor': '#bcd1df',
            'fontWeight': 'bold',
            'fontSize': '16px',
            'padding': '4px 8px',
            'textAlign': 'center',
            'border': '1px solid #ccc',
            'width': '50px',
            'boxShadow': '2px 0 5px rgba(0,0,0,0.1)'
        }),
        html.Th('客戶ID', style={
            "position": "sticky",
            "top": "-1px",
            "left": "50px",
            "zIndex": 99,  # 提高z-index
            'backgroundColor': '#bcd1df',
            'fontWeight': 'bold',
            'fontSize': '16px',
            'padding': '4px 8px',
            'textAlign': 'center',
            'border': '1px solid #ccc',
            'width': f'{customer_id_width}px',
            'minWidth': f'{customer_id_width}px'
        })
    ]
    
    # 其他標頭（按新的順序）
    other_header_columns = ['預計補貨日期', '商品ID', '商品名稱', '預估數量', '信心度']
    
    for header_text in other_header_columns:
        col_width = column_widths[header_text]
        headers.append(html.Th(header_text, style={
            "position": "sticky",
            "top": "-1px",
            "zIndex": 50,  # 提高z-index
            'backgroundColor': '#bcd1df',
            'fontWeight': 'bold',
            'fontSize': '16px',
            'padding': '4px 8px',
            'textAlign': 'center',
            'border': '1px solid #ccc',
            'width': f'{col_width}px',
            'minWidth': f'{col_width}px'
        }))
    
    # 操作欄標頭
    headers.append(html.Th('操作', style={
        "position": "sticky",
        "top": "-1px",
        "right": "0px",
        "zIndex": 98,  # 提高z-index
        'backgroundColor': '#bcd1df',
        'fontWeight': 'bold',
        'fontSize': '16px',
        'padding': '4px 8px',
        'textAlign': 'center',
        'border': '1px solid #ccc',
        'whiteSpace': 'nowrap',
        'boxShadow': '-2px 0 5px rgba(0,0,0,0.1)',
        'width': '160px',
        'minWidth': '160px'
    }))
    
    # 創建完整表格
    table = html.Table([
        html.Thead([html.Tr(headers)], style={
            'margin': '0',
            'padding': '0',
            'lineHeight': '1',
            "borderSpacing": "0",
            "borderCollapse": "collapse"
        }),
        html.Tbody(rows, style={
            'margin': '0',
            'padding': '0'
        })
    ], style={
        "width": "max-content",
        "minWidth": "100%",
        "borderCollapse": "collapse",
        'border': '1px solid #ccc',
        'margin': '0',
        'padding': '0',
        "borderSpacing": "0px",
        "border": "none"
    })

    table_div = html.Div([
    html.Div([table], style={
            'overflowX': 'auto',
            'overflowY': 'auto',
            'maxHeight': '76vh',
            'minHeight': '76vh',
            'position': 'relative',
            'width': '100%',
            'contain': 'layout',
            'margin': '0',
            'padding': '0'
        })
    ], style={
        'width': '100%',
        'maxWidth': '100%',
        'position': 'relative',
        'border': '2px solid #dee2e6',
        'borderRadius': '8px',
        'padding': '0',
        'margin': '0',
        'lineHeight': '0',
        'fontSize': '0',
        'boxSizing': 'border-box',
        'background': 'white'
    })
    
    return table_div, df_reset

# offcanvas
product_input_fields = [
    {
        "id": "customer-id", 
        "label": "客戶ID",
        "type": "dropdown"
    },
    {
        "id": "prediction-date", 
        "label": "預計補貨日期",
        "type": "date"
    },
]
restock_offcanvas = create_search_offcanvas(
    page_name="restock_reminder",
    input_fields=product_input_fields,
)

layout = html.Div(style={"fontFamily": "sans-serif"}, children=[
        # 儲存初始載入標記
        dcc.Store(id="page-loaded", data=True),
    # 儲存表格資料
    dcc.Store(id="table-data-store", data=[]),
    # 儲存客戶資訊
    dcc.Store(id="customer-info-store", data={}),
    # 儲存checkbox選擇狀態 - 只在搜尋條件改變時更新
    dcc.Store(id="checkbox-state-store", data={}),
    # 儲存選中的項目資訊
    dcc.Store(id="selected-items-store", data=[]),
    
    # 觸發 Offcanvas 的按鈕和確認狀態按鈕
    html.Div([
        restock_offcanvas["trigger_button"],
        dbc.Button(
            "確認補貨狀態",
            id="confirm-status-btn",
            color="success",
            style={"marginLeft": "10px", "display": "none"}  # 預設隱藏
        ),
    ], style={"display": "flex", "alignItems": "center", "marginBottom": "10px"}),
    
    error_toast("restock-reminder", message=""),
    success_toast("restock-reminder", message=""),
    restock_offcanvas["offcanvas"],
    dcc.Loading(
        id="loading-restock-table",
        type="dot",
        children=html.Div(id="table-container", style={"marginTop": "20px"}),
        style={
            "display": "flex",
            "alignItems": "center",
            "justifyContent": "center",
            "position": "fixed", 
            "top": "50%",          
        }
    ),
    
    dbc.Modal(
        id="detail-modal",
        size="xl",
        is_open=False,
        centered=True,
        style={
            "maxWidth": "95vw",
            "minWidth": "95vw"
        },
        children=[
            dbc.ModalBody(id="modal-body"),
        ]
    ),
    
    # 確認狀態的Modal
    dbc.Modal(
        id="confirm-status-modal",
        size="xl",
        is_open=False,
        centered=True,
        style={
            "maxWidth": "95vw",
            "minWidth": "95vw"
        },
        children=[
            dbc.ModalHeader(dbc.ModalTitle("確認補貨狀態")),
            dbc.ModalBody([
                html.Div(id="confirm-status-content"),
                html.Div([
                    dbc.Button("確認", id="confirm-status-btn-final", color="success", className="me-2", disabled=True),
                    dbc.Button("取消", id="close-confirm-modal-btn", color="secondary")
                ], className="d-flex justify-content-end mt-3")
            ])
        ]
    ),
    
    # 下載提示 toast
    info_toast(
        "restock-download",
        message="正在準備下載圖表，請稍候..."
    ),
])

# 重新載入資料的輔助函數
def reload_table_data():
    """重新載入表格資料並返回表格內容和資料"""
    try:
        response = requests.get('http://127.0.0.1:8000/get_restock_data')
        if response.status_code != 200:
            return None, [], True, "無法獲取資料"
        
        data = response.json()
        df = pd.DataFrame(data)
        
        if df.empty:
            return html.Div("無資料", className="text-center text-muted", style={"padding": "50px"}), [], False, ""
        
        # 重新命名欄位
        df = df.rename(columns={
            'prediction_id': '預測ID',
            'customer_id': '客戶ID',
            'customer_name': '客戶名稱',
            'phone_number': '電話號碼',
            'product_id': '商品ID',
            'product_name': '商品名稱',
            'prediction_date': '預計補貨日期',
            'estimated_quantity': '預估數量',
            'confidence_level': '信心度'
        })
        
        # 按預計補貨日期和客戶名稱排序
        df = df.sort_values(['預計補貨日期', '客戶名稱'], ascending=[True, True])
        
        # 按預計補貨日期和客戶名稱排序
        df = df.sort_values(['預計補貨日期', '客戶名稱'], ascending=[True, True])
        
        # 創建一般表格（不用 accordion 分組）
        table, all_records = create_restock_table(df, 0)
        
        # 將記錄轉換為 modal 使用的格式
        records_for_modal = []
        for _, row in all_records.iterrows():
            record_for_modal = {
                '客戶ID': row.get('客戶ID', ''),
                '客戶名稱': row.get('客戶名稱', ''),
                '商品ID': row.get('商品ID', ''),
                '商品名稱': row.get('商品名稱', '')
            }
            records_for_modal.append(record_for_modal)
        
        return table, records_for_modal, False, ""
    
    except Exception as e:
        print(f"[ERROR] 載入資料時發生錯誤: {e}")
        return None, [], True, f"載入資料失敗: {str(e)}"

# 載入數據的 callback
@app.callback(
    [Output("table-container", "children"),
     Output("table-data-store", "data"),
     Output("restock-reminder-error-toast", "is_open"),
     Output("restock-reminder-error-toast", "children")],
    Input("page-loaded", "data"),
    prevent_initial_call=False
)
def load_data_and_handle_errors(page_loaded):
    # 立即返回載入骨架，提供即時反饋
    if page_loaded is None:
        return create_loading_skeleton(), [], False, ""
    
    try:
        # 使用分頁參數載入數據
        response = requests.get('http://127.0.0.1:8000/get_restock_data', 
                              params={'limit': 50, 'offset': 0}, 
                              timeout=10)  # 添加超時
        if response.status_code == 200:
            result = response.json()
            data = result.get('data', [])
            
            if not data:
                return html.Div("暫無資料", style={'textAlign': 'center', 'padding': '50px'}), [], False, ""
            
            df = pd.DataFrame(data)
            
            # 重新命名欄位
            df = df.rename(columns={
                'prediction_id': '預測ID',
                'customer_id': '客戶ID',
                'customer_name': '客戶名稱',
                'phone_number': '電話號碼',
                'product_id': '商品ID',
                'product_name': '商品名稱',
                'prediction_date': '預計補貨日期',
                'estimated_quantity': '預估數量',
                'confidence_level': '信心度'
            })
            
            # 創建優化的表格
            table, all_records = create_restock_table(df, 0)
            
<<<<<<< HEAD
            # 將記錄轉換為 modal 使用的格式
            records_for_modal = []
            for _, row in all_records.iterrows():
                record_for_modal = {
                    '客戶ID': row.get('客戶ID', ''),
                    '客戶名稱': row.get('客戶名稱', ''),
                    '商品ID': row.get('商品ID', ''),
                    '商品名稱': row.get('商品名稱', '')
                }
                records_for_modal.append(record_for_modal)
=======
            # 簡化 modal 記錄準備
            records_for_modal = [
                {'客戶ID': row.get('客戶ID', ''), '客戶名稱': row.get('客戶名稱', '')}
                for _, row in all_records.iterrows()
            ]
>>>>>>> c61d3b67
            
            return table, records_for_modal, False, ""
        else:
            error_msg = f"API 請求失敗：{response.status_code}"
            return html.Div(f"載入失敗: {error_msg}", style={'textAlign': 'center', 'padding': '50px', 'color': 'red'}), [], True, error_msg
    except requests.exceptions.Timeout:
        error_msg = "請求超時，請稍後再試"
        return html.Div(error_msg, style={'textAlign': 'center', 'padding': '50px', 'color': 'orange'}), [], True, error_msg
    except Exception as ex:
        error_msg = f"載入錯誤：{str(ex)}"
        return html.Div(error_msg, style={'textAlign': 'center', 'padding': '50px', 'color': 'red'}), [], True, error_msg

# 載入客戶ID選項
@app.callback(
    Output("restock_reminder-customer-id", "options"),
    Input("page-loaded", "data"),
    prevent_initial_call=False
)
def load_customer_options(page_loaded):
    try:
        response = requests.get('http://127.0.0.1:8000/get_restock_customer_ids')
        if response.status_code == 200:
            data = response.json()
            customer_ids = data['customer_ids']
            options = [{"label": customer_id, "value": customer_id} for customer_id in customer_ids]
            return options
        else:
            return []
    except Exception as ex:
        return []

# 抓 modal 歷史紀錄
@app.callback(
    [Output("modal-body", "children"),
     Output("detail-modal", "is_open"),
     Output("customer-info-store", "data")],
    Input({"type": "view-button", "index": dash.ALL}, "n_clicks"),
    State("table-data-store", "data"),
    prevent_initial_call=True
)
def show_detail_modal(view_clicks, table_data):
    triggered = ctx.triggered_id
    
    is_all_zero = all(v == 0 for v in view_clicks)
    if not is_all_zero and triggered is not None:
        idx = triggered["index"]
        row = table_data[idx]
        customer_id = row['客戶ID']
        customer_name = row['客戶名稱']
        product_id = row.get('商品ID', '')
        product_name = row.get('商品名稱', '')

        customer_info = {
            'customer_id': customer_id,
            'customer_name': customer_name,
            'product_id': product_id,
            'product_name': product_name
        }

        try:
            response = requests.get(f'http://127.0.0.1:8000/get_restock_history/{customer_id}')
            if response.status_code == 200:
                history_data = response.json()
                history_df = pd.DataFrame(history_data)

                filtered_df = history_df

                if not filtered_df.empty:
                    if product_id and 'product_id' in filtered_df.columns:
                        filtered_df = filtered_df[filtered_df['product_id'] == product_id]
                    elif product_name and 'product_name' in filtered_df.columns:
                        filtered_df = filtered_df[filtered_df['product_name'] == product_name]

                if filtered_df.empty:
                    timeline_chart = html.Div("該品項目前沒有歷史補貨紀錄", style={"textAlign": "center", "padding": "20px"})
                elif 'transaction_date' not in filtered_df.columns:
                    timeline_chart = html.Div("歷史資料缺少日期欄位", style={"textAlign": "center", "padding": "20px"})
                else:
                    filtered_df = filtered_df.copy()
                    filtered_df['transaction_date'] = pd.to_datetime(filtered_df['transaction_date'])

                    # 建立時間軸圖表
                    fig = go.Figure()

                    # 添加入點
                    fig.add_trace(go.Scatter(
                        x=filtered_df['transaction_date'],
                        y=[1] * len(filtered_df),  # 所有節點落在同一條水平線上
                        mode="markers+text",
                        text=[f"{d.strftime('%Y')}<br>{d.strftime('%m-%d')}" for d in filtered_df['transaction_date']],
                        textposition="top center",
                        hovertemplate='<b>%{customdata[0]}</b><br>' +
                                    '商品：%{customdata[1]}<br>' +
                                    '數量：%{customdata[2]}<br>' +
                                    '<extra></extra>',
                        customdata=[[d.strftime('%Y-%m-%d'), record['product_name'], record['quantity']]
                                    for d, (_, record) in zip(filtered_df['transaction_date'], filtered_df.iterrows())],
                        marker=dict(size=12, color="#564dff", symbol="circle"),
                        name="補貨紀錄"
                    ))

                    # 添加連線
                    fig.add_trace(go.Scatter(
                        x=filtered_df['transaction_date'],
                        y=[1] * len(filtered_df),
                        mode="lines",
                        line=dict(color="#564dff", width=2),
                        showlegend=False
                    ))

                    # 計算圖表寬度
                    data_count = len(filtered_df)
                    chart_width = max(800, data_count * 80)

                    # 判斷是否需要滾動
                    modal_width = 1200
                    scrollable = chart_width > modal_width
                    min_date = filtered_df['transaction_date'].min()
                    max_date = filtered_df['transaction_date'].max()
                    total_days = (max_date - min_date).days

                    # 設定顯示區間
                    initial_range = [min_date - pd.Timedelta(days=5), max_date + pd.Timedelta(days=5)]

                    fig.update_layout(
                        showlegend=False,
                        xaxis=dict(
                            type='date',
                            tickmode='linear',
                            dtick='M1',  # 每月一個刻度
                            showticklabels=True,
                            tickformat='%Y/%m',  # 顯示年/月格式
                            showgrid=True,
                            gridcolor="lightgray",
                            gridwidth=1,
                            range=initial_range
                        ),
                        yaxis=dict(showticklabels=False, range=[-0.2, 2.5]),
                        height=300,
                        width=chart_width,
                        plot_bgcolor="white",
                        paper_bgcolor="white",
                        margin=dict(l=20, r=20, t=50, b=50)
                    )
                    if scrollable:
                        timeline_chart = html.Div([
                            dcc.Graph(
                                figure=fig,
                                id="timeline-chart",
                                style={"width": f"{chart_width}px"},
                                config={'displayModeBar': False}
                            ),
                            dcc.Download(id="download-chart"),
                            # 自動將滾動條移到最新的補貨日
                            html.Script(f"""
                                setTimeout(function() {{
                                    var chartDiv = document.getElementById('timeline-chart');
                                    if (chartDiv) {{
                                        var scrollContainer = chartDiv.closest('[style*="overflowX"]');
                                        if (scrollContainer) {{
                                            var maxDate = new Date('{max_date.strftime('%Y-%m-%d')}');
                                            var chartWidth = {chart_width};
                                            var containerWidth = scrollContainer.clientWidth;
                                            // 計算靠近最新日資料的滾動位置
                                            var scrollPosition = chartWidth - containerWidth + 100;
                                            scrollContainer.scrollLeft = Math.max(0, scrollPosition);
                                        }}
                                    }}
                                }}, 500);
                            """)
                        ], style={"overflowX": "auto", "width": "100%"})
                    else:
                        timeline_chart = html.Div([
                            dcc.Graph(figure=fig, id="timeline-chart", style={"width": f"{chart_width}px"}, config={'displayModeBar': False}),
                            dcc.Download(id="download-chart")
                        ])
            else:
                timeline_chart = html.Div("無法載入歷史資料", style={"textAlign": "center", "padding": "20px"})
        except Exception as e:
            timeline_chart = html.Div(f"載入錯誤: {str(e)}", style={"textAlign": "center", "padding": "20px"})

        title = f"{customer_id} - {customer_name} 歷史補貨紀錄"
        product_label = " ".join(part for part in [product_id, product_name] if part)
        if product_label:
            title = f"{title} ({product_label})"

        content = html.Div([
            html.H2(title, style={"textAlign": "center"}),
            html.Hr(),
            timeline_chart,
            html.Hr(),
            html.Div([
                dbc.Button("下載圖表", id="download-chart-btn", color="primary", style={"marginRight": "10px"}),
                dbc.Button("關閉", id="close-modal", n_clicks=0, color="secondary")
            ], style={"textAlign": "center"})
        ])

        return content, True, customer_info
    
    return dash.no_update, False, dash.no_update

# 下載圖表
@app.callback(
    [Output("download-chart", "data"),
     Output("restock-download-info-toast", "is_open")],
    Input("download-chart-btn", "n_clicks"),
    [State("timeline-chart", "figure"),
     State("detail-modal", "is_open"),
     State("customer-info-store", "data")],
    prevent_initial_call=True
)
def download_chart(n_clicks, figure, modal_open, customer_info):
    if n_clicks and figure and modal_open:
        if ctx.triggered_id == "download-chart-btn":
            try:
                import plotly.io as pio

                info = customer_info or {}
                customer_id = info.get('customer_id', '客戶')
                customer_name = info.get('customer_name', '')
                product_id = info.get('product_id', '')
                product_name = info.get('product_name', '')
                product_label = " ".join(part for part in [product_id, product_name] if part)

                if product_label:
                    filename = f"{customer_id} - {customer_name} - {product_label} 歷史補貨紀錄.png"
                else:
                    filename = f"{customer_id} - {customer_name} 歷史補貨紀錄.png"

                width = figure.get('layout', {}).get('width', 800)
                img_bytes = pio.to_image(figure, format="png", width=width, height=300, scale=2)
                return dcc.send_bytes(img_bytes, filename), False
            except Exception as e:
                print(f"錯誤: {e}")
                return dash.no_update, False

    return dash.no_update, False


# 顯示下載中 toast
@app.callback(
    Output("restock-download-info-toast", "is_open", allow_duplicate=True),
    Input("download-chart-btn", "n_clicks"),
    prevent_initial_call=True
)
def show_download_toast(n_clicks):
    if n_clicks:
        return True
    return dash.no_update

# 關閉 modal callback
@app.callback(
    Output("detail-modal", "is_open", allow_duplicate=True),
    Input("close-modal", "n_clicks"),
    prevent_initial_call=True
)
def close_modal(n_clicks):
    if n_clicks > 0:
        return False
    return dash.no_update

# 控制確認狀態按鈕的顯示
@app.callback(
    Output("confirm-status-btn", "style"),
    Input({"type": "restock-checkbox", "customer_id": dash.ALL, "row_index": dash.ALL}, "value"),
    prevent_initial_call=True
)
def toggle_confirm_button(checkbox_values):
    # 檢查是否有任何checkbox被選中
    has_selection = False
    if checkbox_values:
        for checkbox_value in checkbox_values:
            # checkbox_value 是陣列，檢查是否非空
            if checkbox_value and len(checkbox_value) > 0:
                has_selection = True
                break
    
    if has_selection:
        return {"marginLeft": "10px", "display": "block"}
    else:
        return {"marginLeft": "10px", "display": "none"}



# 打開確認狀態Modal
@app.callback(
    [Output("confirm-status-modal", "is_open"),
     Output("confirm-status-content", "children"),
     Output("selected-items-store", "data")],
    [Input("confirm-status-btn", "n_clicks"),
     Input("close-confirm-modal-btn", "n_clicks")],
    [State({"type": "restock-checkbox", "customer_id": dash.ALL, "row_index": dash.ALL}, "value"),
     State({"type": "restock-checkbox", "customer_id": dash.ALL, "row_index": dash.ALL}, "id"),
     State("checkbox-state-store", "data"),
     State("restock_reminder-customer-id", "value"),
     State("restock_reminder-prediction-date", "value")],
    prevent_initial_call=True
)
def toggle_confirm_status_modal(open_clicks, close_clicks, checkbox_values, checkbox_ids, checkbox_state, customer_search_value, date_search_value):
    ctx = dash.callback_context
    if not ctx.triggered:
        return False, ""
    
    button_id = ctx.triggered[0]["prop_id"].split(".")[0]
    
    if button_id == "confirm-status-btn":
        # 先更新Store狀態 - 保存當前畫面的checkbox狀態到Store
        current_checkbox_state = checkbox_state.copy() if checkbox_state else {}
        if checkbox_values and checkbox_ids:
            for i, checkbox_value in enumerate(checkbox_values):
                if i < len(checkbox_ids):
                    customer_id = checkbox_ids[i]['customer_id']
                    row_index = checkbox_ids[i]['row_index']
                    checkbox_key = f"{customer_id}-{row_index}"
                    # checkbox_value 是陣列，檢查是否包含 checkbox_key
                    is_checked = checkbox_key in (checkbox_value or [])
                    current_checkbox_state[checkbox_key] = is_checked
                    # if is_checked:
                        # print(f"[DEBUG] 勾選的項目: {checkbox_key}")  # 暫時註解
                    # print(f"[DEBUG] checkbox_ids[{i}]: customer_id={customer_id}, row_index={row_index}, checkbox_value={checkbox_value}")  # 暫時註解
        
        # print(f"[DEBUG] 總共有 {sum(current_checkbox_state.values())} 個項目被勾選")  # 暫時註解
        # print(f"[DEBUG] 所有 checkbox 狀態: {current_checkbox_state}")  # 暫時註解
        
        # 獲取被選中的項目資訊 - 從Store中的所有勾選狀態收集
        selected_items = []
        
        # 重新獲取最新的資料
        try:
            response = requests.get('http://127.0.0.1:8000/get_restock_data')
            if response.status_code == 200:
                data = response.json()
                df = pd.DataFrame(data)
                
                # 重新命名欄位
                df = df.rename(columns={
                    'prediction_id': '預測ID',
                    'customer_id': '客戶ID',
                    'customer_name': '客戶名稱',
                    'phone_number': '電話號碼',
                    'product_id': '商品ID',
                    'product_name': '商品名稱',
                    'prediction_date': '預計補貨日期',
                    'estimated_quantity': '預估數量',
                    'confidence_level': '信心度'
                })
                
                # 應用相同的搜尋條件篩選
                if customer_search_value:
                    df = df[df['客戶ID'] == customer_search_value]
                
                if date_search_value:
                    df = df[df['預計補貨日期'] == date_search_value]
                
                # 如果篩選後沒有資料，直接返回空的 selected_items
                if df.empty:
                    selected_items = []
                else:
                    # 按預計補貨日期和客戶名稱排序（與主要顯示邏輯一致）
                    df = df.sort_values(['預計補貨日期', '客戶名稱'], ascending=[True, True])
                    df_reset = df.reset_index(drop=True)
                    
                    # 根據Store中的勾選狀態收集所有選中的項目
                    if current_checkbox_state:
                        for row_index, (_, row) in enumerate(df_reset.iterrows()):
                            customer_id = row.get('客戶ID', '')
                            checkbox_key = f"{customer_id}-{row_index}"
                            if current_checkbox_state.get(checkbox_key, False):  # 如果這個項目被勾選
                                selected_items.append({
                                    '預測ID': row.get('預測ID', ''),
                                    '客戶ID': customer_id,
                                    '商品ID': row.get('商品ID', ''),
                                    '商品名稱': row.get('商品名稱', ''),
                                    '預測日期': row.get('預計補貨日期', ''),
                                    '預估數量': row.get('預估數量', ''),
                                    '信心度': row.get('信心度', '')
                                })
                        
        except Exception as e:
            print(f"[ERROR] 獲取選中項目時出錯: {e}")
        
        # 建立modal內容
        if selected_items:
            # 建立表格行
            table_rows = []
            for idx, item in enumerate(selected_items):
                table_row = html.Tr([
                    html.Td([
                        dcc.RadioItems(
                            id={'type': 'status-radio', 'index': idx},
                            options=[
                                {'label': '已補貨', 'value': 'fulfilled'},
                                {'label': '已取消', 'value': 'cancelled'}
                            ],
                            value=None,
                            inline=True,
                            style={'display': 'flex', 'justify-content': 'center', 'gap': '15px'}
                        )
                    ], style={
                        'padding': '10px', 
                        'text-align': 'center', 
                        'border-bottom': '1px solid #eee',
                        'position': 'sticky',
                        'left': '0px',
                        'zIndex': 2,
                        'backgroundColor': 'white',
                        'boxShadow': '2px 0 5px rgba(0,0,0,0.1)',
                        'minWidth': '180px'
                    }),
                    html.Td(str(item['客戶ID']), style={'padding': '10px', 'text-align': 'center', 'border-bottom': '1px solid #eee', 'white-space': 'nowrap'}),
                    html.Td(str(item['商品ID']), style={'padding': '10px', 'text-align': 'center', 'border-bottom': '1px solid #eee', 'white-space': 'nowrap'}),
                    html.Td(str(item['商品名稱']), style={'padding': '10px', 'text-align': 'center', 'border-bottom': '1px solid #eee', 'white-space': 'nowrap'}),
                    html.Td(str(item['預測日期']), style={'padding': '10px', 'text-align': 'center', 'border-bottom': '1px solid #eee', 'white-space': 'nowrap'}),
                    html.Td(str(item['預估數量']), style={'padding': '10px', 'text-align': 'center', 'border-bottom': '1px solid #eee', 'white-space': 'nowrap'}),
                    html.Td(str(item['信心度']), style={'padding': '10px', 'text-align': 'center', 'border-bottom': '1px solid #eee', 'white-space': 'nowrap', 'color': get_confidence_color(item['信心度']), 'fontWeight': 'bold'})
                ], style={'background-color': 'white'})
                table_rows.append(table_row)
            
            content = html.Div([
                html.Div([
                    html.Table([
                        html.Thead([
                            html.Tr([
                                html.Th('狀態', style={
                                    'font-weight': 'bold', 
                                    'padding': '10px', 
                                    'text-align': 'center', 
                                    'background-color': '#f8f9fa', 
                                    'border-bottom': '1px solid #ddd',
                                    'white-space': 'nowrap',
                                    'position': 'sticky',
                                    'top': '0px',
                                    'left': '0px',
                                    'zIndex': 3,
                                    'boxShadow': '2px 0 5px rgba(0,0,0,0.1)'
                                }),
                                html.Th('客戶ID', style={'font-weight': 'bold', 'padding': '10px', 'text-align': 'center', 'background-color': '#f8f9fa', 'border-bottom': '1px solid #ddd', 'white-space': 'nowrap', 'position': 'sticky', 'top': '0px', 'zIndex': 2}),
                                html.Th('商品ID', style={'font-weight': 'bold', 'padding': '10px', 'text-align': 'center', 'background-color': '#f8f9fa', 'border-bottom': '1px solid #ddd', 'white-space': 'nowrap', 'position': 'sticky', 'top': '0px', 'zIndex': 2}),
                                html.Th('商品名稱', style={'font-weight': 'bold', 'padding': '10px', 'text-align': 'center', 'background-color': '#f8f9fa', 'border-bottom': '1px solid #ddd', 'white-space': 'nowrap', 'position': 'sticky', 'top': '0px', 'zIndex': 2}),
                                html.Th('預計補貨日期', style={'font-weight': 'bold', 'padding': '10px', 'text-align': 'center', 'background-color': '#f8f9fa', 'border-bottom': '1px solid #ddd', 'white-space': 'nowrap', 'position': 'sticky', 'top': '0px', 'zIndex': 2}),
                                html.Th('預估數量', style={'font-weight': 'bold', 'padding': '10px', 'text-align': 'center', 'background-color': '#f8f9fa', 'border-bottom': '1px solid #ddd', 'white-space': 'nowrap', 'position': 'sticky', 'top': '0px', 'zIndex': 2}),
                                html.Th('信心度', style={'font-weight': 'bold', 'padding': '10px', 'text-align': 'center', 'background-color': '#f8f9fa', 'border-bottom': '1px solid #ddd', 'white-space': 'nowrap', 'position': 'sticky', 'top': '0px', 'zIndex': 2})
                            ])
                        ]),
                        html.Tbody(table_rows)
                    ], style={
                        'border-collapse': 'collapse', 
                        'width': '1200px', 
                        'position': 'relative'
                    })
                ], style={
                    'overflow-x': 'auto', 
                    'overflow-y': 'auto',
                    'marginBottom': '20px', 
                    'min-height': '25vh', 
                    'max-height': '60vh',
                    'border': '1px solid #dee2e6',
                    'border-radius': '0.375rem',
                    'position': 'relative'
                }),
                html.Hr(),
                html.P("請為每個項目選擇補貨狀態，然後點選「確認」按鈕", style={"marginTop": "20px"})
            ])
        else:
            content = html.Div([
                html.P("未找到選中的項目，請重新選擇。", style={"color": "red"})
            ])
            selected_items = []
        
        return True, content, selected_items
    elif button_id == "close-confirm-modal-btn":
        return False, "", dash.no_update
    
    return dash.no_update, dash.no_update, dash.no_update

# 控制確認按鈕的啟用狀態
@app.callback(
    Output("confirm-status-btn-final", "disabled"),
    Input({"type": "status-radio", "index": dash.ALL}, "value"),
    prevent_initial_call=True
)
def toggle_confirm_button(radio_values):
    # 檢查是否所有 RadioItems 都已選擇
    if not radio_values:
        return True  # 沒有任何 RadioItems 時保持 disabled
    
    # 檢查是否每個 RadioItem 都有值（不是 None）
    all_selected = all(value is not None for value in radio_values)
    return not all_selected  # 如果全部選擇則啟用（disabled=False），否則保持禁用

# 設置確認按鈕的載入狀態
@app.callback(
    Output("confirm-status-btn-final", "loading"),
    Input("confirm-status-btn-final", "n_clicks"),
    prevent_initial_call=True
)
def set_loading_state(n_clicks):
    if n_clicks:
        return True
    return dash.no_update

# 處理確認狀態按鈕
@app.callback(
    [Output("confirm-status-modal", "is_open", allow_duplicate=True),
     Output("restock-reminder-success-toast", "is_open"),
     Output("restock-reminder-success-toast", "children"),
     Output("restock-reminder-error-toast", "is_open", allow_duplicate=True),
     Output("restock-reminder-error-toast", "children", allow_duplicate=True),
     Output("table-container", "children", allow_duplicate=True),
     Output("table-data-store", "data", allow_duplicate=True),
     Output("confirm-status-btn-final", "loading", allow_duplicate=True)],
    Input("confirm-status-btn-final", "n_clicks"),
    [State({"type": "status-radio", "index": dash.ALL}, "value"),
     State("selected-items-store", "data")],
    prevent_initial_call=True
)
def handle_final_confirm(confirm_clicks, radio_values, selected_items_from_store):
    if confirm_clicks:
        try:
            # 直接使用從 Store 中獲取的選中項目
            selected_items = selected_items_from_store or []
            
            # 處理每個項目的狀態
            success_count = 0
            failed_count = 0
            
            for idx, status in enumerate(radio_values):
                if status and idx < len(selected_items):
                    item = selected_items[idx]
                    prediction_id = item['預測ID']
                    print(f"[DEBUG] 處理項目 {idx}: prediction_id={prediction_id}, status={status}, type={type(prediction_id)}")
                    
                    # 確保 prediction_id 是整數
                    if isinstance(prediction_id, str):
                        try:
                            prediction_id = int(prediction_id)
                        except ValueError:
                            print(f"[ERROR] 無法轉換 prediction_id 為整數: {prediction_id}")
                            failed_count += 1
                            continue
                    
                    try:
                        # 調用 API 更新狀態
                        payload = {
                            'prediction_id': prediction_id,
                            'prediction_status': status,
                            'user_role': 'editor'
                        }
                        print(f"[DEBUG] 發送 API 請求: {payload}")
                        
                        update_response = requests.put(
                            'http://127.0.0.1:8000/update_restock_prediction_status',
                            json=payload,
                            timeout=30  # 加上逾時設定
                        )
                        
                        print(f"[DEBUG] API 回應狀態碼: {update_response.status_code}")
                        if update_response.status_code != 200:
                            print(f"[DEBUG] API 回應內容: {update_response.text}")
                        
                        if update_response.status_code == 200:
                            success_count += 1
                        else:
                            failed_count += 1
                            
                    except requests.exceptions.Timeout:
                        print(f"[ERROR] API 請求逾時: prediction_id={prediction_id}")
                        failed_count += 1
                    except Exception as api_error:
                        print(f"[ERROR] API 調用失敗: {api_error}")
                        failed_count += 1
            
            # 先關閉 modal 並顯示 toast，然後重新載入資料
            if failed_count == 0:
                # 重新載入表格資料
                refreshed_table, refreshed_data, error_flag, error_msg = reload_table_data()
                return False, True, f"成功更新 {success_count} 筆記錄", False, "", refreshed_table, refreshed_data, False
            elif success_count == 0:
                return False, False, "", True, f"更新失敗，請洽資訊人員", dash.no_update, dash.no_update, False
            else:
                # 重新載入表格資料
                refreshed_table, refreshed_data, error_flag, error_msg = reload_table_data()
                return False, True, f"成功更新 {success_count} 筆，失敗 {failed_count} 筆", False, "", refreshed_table, refreshed_data, False
            
        except Exception as e:
            print(f"[ERROR] 處理確認狀態時發生錯誤: {e}")
            return False, False, "", True, f"處理過程中發生錯誤: {str(e)}", dash.no_update, dash.no_update, False
    
    return dash.no_update, dash.no_update, dash.no_update, dash.no_update, dash.no_update, dash.no_update, dash.no_update, dash.no_update

# 輕量的checkbox同步機制 - 只在需要時更新Store
@app.callback(
    Output("checkbox-state-store", "data", allow_duplicate=True),
    Input({"type": "restock-checkbox", "customer_id": dash.ALL, "row_index": dash.ALL}, "value"),
    [State({"type": "restock-checkbox", "customer_id": dash.ALL, "row_index": dash.ALL}, "id"),
     State("checkbox-state-store", "data"),
     State("restock_reminder-customer-id", "value"),
     State("restock_reminder-prediction-date", "value")],
    prevent_initial_call=True
)
def sync_checkbox_to_store_on_change(checkbox_values, checkbox_ids, current_state, customer_search_value, date_search_value):
    # 只有在沒有搜尋條件時才同步，避免與搜尋callback衝突
    if customer_search_value or date_search_value:
        return dash.no_update
    
    # 更新Store中的checkbox狀態
    updated_state = current_state.copy() if current_state else {}
    
    if checkbox_values and checkbox_ids:
        for i, checkbox_value in enumerate(checkbox_values):
            if i < len(checkbox_ids):
                customer_id = checkbox_ids[i]['customer_id']
                row_index = checkbox_ids[i]['row_index']
                checkbox_key = f"{customer_id}-{row_index}"
                # checkbox_value 是陣列，檢查是否包含 checkbox_key
                updated_state[checkbox_key] = checkbox_key in (checkbox_value or [])
    
    return updated_state

register_offcanvas_callback(app, "restock_reminder")

# 搜尋功能callback
@app.callback(
    [Output("table-container", "children", allow_duplicate=True),
     Output("checkbox-state-store", "data", allow_duplicate=True)],
    [Input("restock_reminder-customer-id", "value"),
     Input("restock_reminder-prediction-date", "value")],
    [State({"type": "restock-checkbox", "customer_id": dash.ALL, "row_index": dash.ALL}, "value"),
     State({"type": "restock-checkbox", "customer_id": dash.ALL, "row_index": dash.ALL}, "id"),
     State("checkbox-state-store", "data")],
    prevent_initial_call=True
)
def update_accordion_with_search(selected_customer_id, selected_date, checkbox_values, checkbox_ids, current_checkbox_state):
    # 先保存當前的checkbox狀態到Store
    updated_checkbox_state = current_checkbox_state.copy() if current_checkbox_state else {}
    
    # 更新Store中的checkbox狀態
    if checkbox_values and checkbox_ids:
        for i, checkbox_value in enumerate(checkbox_values):
            if i < len(checkbox_ids):
                customer_id = checkbox_ids[i]['customer_id']
                row_index = checkbox_ids[i]['row_index']
                checkbox_key = f"{customer_id}-{row_index}"
                # checkbox_value 是陣列，檢查是否包含 checkbox_key
                updated_checkbox_state[checkbox_key] = checkbox_key in (checkbox_value or [])
    
    # 重新獲取數據並重建 accordion
    try:
        response = requests.get('http://127.0.0.1:8000/get_restock_data')
        if response.status_code == 200:
            data = response.json()
            df = pd.DataFrame(data)
            
            # 如果有搜尋條件，過濾資料
            if selected_customer_id:
                df = df[df['customer_id'] == selected_customer_id]
            
            if selected_date:
                df = df[df['prediction_date'] == selected_date]
            
            if df.empty:
                return html.Div("無符合條件的資料", className="text-center text-muted", style={"padding": "50px"}), updated_checkbox_state
            
            # 重新命名欄位
            df = df.rename(columns={
                'prediction_id': '預測ID',
                'customer_id': '客戶ID',
                'customer_name': '客戶名稱',
                'phone_number': '電話號碼',
                'product_id': '商品ID',
                'product_name': '商品名稱',
                'prediction_date': '預計補貨日期',
                'estimated_quantity': '預估數量',
                'confidence_level': '信心度'
            })
            
            # 按預計補貨日期和客戶名稱排序
            df = df.sort_values(['預計補貨日期', '客戶名稱'], ascending=[True, True])
            
            # 顯示所有資料
            
            # 創建一般表格
            table, _ = create_restock_table(df, 0)
            
            return table, updated_checkbox_state
        else:
            return html.Div("無法載入資料"), updated_checkbox_state
    except Exception as e:
        return html.Div(f"載入錯誤: {str(e)}"), updated_checkbox_state
<|MERGE_RESOLUTION|>--- conflicted
+++ resolved
@@ -1,4 +1,4 @@
-from .common import *
+﻿from .common import *
 from components.offcanvas import create_search_offcanvas, register_offcanvas_callback
 from components.table import custom_table
 import requests
@@ -498,24 +498,11 @@
             # 創建優化的表格
             table, all_records = create_restock_table(df, 0)
             
-<<<<<<< HEAD
-            # 將記錄轉換為 modal 使用的格式
-            records_for_modal = []
-            for _, row in all_records.iterrows():
-                record_for_modal = {
-                    '客戶ID': row.get('客戶ID', ''),
-                    '客戶名稱': row.get('客戶名稱', ''),
-                    '商品ID': row.get('商品ID', ''),
-                    '商品名稱': row.get('商品名稱', '')
-                }
-                records_for_modal.append(record_for_modal)
-=======
             # 簡化 modal 記錄準備
             records_for_modal = [
                 {'客戶ID': row.get('客戶ID', ''), '客戶名稱': row.get('客戶名稱', '')}
                 for _, row in all_records.iterrows()
             ]
->>>>>>> c61d3b67
             
             return table, records_for_modal, False, ""
         else:
