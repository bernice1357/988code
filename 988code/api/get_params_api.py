from fastapi import APIRouter, HTTPException
import psycopg2
import pandas as pd

router = APIRouter()

# 需要新增一個支援參數的資料庫查詢函數
def get_data_from_db_with_params(sql_prompt: str, params: tuple = ()) -> pd.DataFrame:
    try:
        with psycopg2.connect(
            dbname='988',
            user='n8n',
            password='1234',
            host='26.210.160.206',
            port='5433'
        ) as conn:
            with conn.cursor() as cursor:
                cursor.execute(sql_prompt, params)
                rows = cursor.fetchall()
                columns = [desc[0] for desc in cursor.description]
                df = pd.DataFrame(rows, columns=columns)
        return df
    except Exception as e:
        print(f"[DB ERROR] {e}")
        raise

# 得到特定客戶的所有交易日期
@router.get("/get_restock_history/{customer_id}")
def get_customer_transactions(customer_id: str):
    try:
        query = """
        SELECT transaction_date 
        FROM order_transactions 
        WHERE customer_id = %s 
        ORDER BY transaction_date ASC
        """
        # 使用參數化查詢避免 SQL 注入
        df = get_data_from_db_with_params(query, (customer_id,))
        return df.to_dict(orient="records")
    except Exception as e:
        raise HTTPException(status_code=500, detail="資料庫查詢失敗")

# 透過
@router.get("/get_recommendation_purchase_history/{customer_id}")
def get_customer_transactions(customer_id: str):
    try:
        query = """
        SELECT product_name, quantity, transaction_date
        FROM order_transactions 
        WHERE customer_id = %s 
        ORDER BY transaction_date DESC
        """
        # 使用參數化查詢避免 SQL 注入
        df = get_data_from_db_with_params(query, (customer_id,))
        return df.to_dict(orient="records")
    except Exception as e:
        raise HTTPException(status_code=500, detail="資料庫查詢失敗")

# 商品庫存 - 取得商品群組 modal 的資料
@router.get("/get_subcategory_items/{subcategory}")
def get_subcategory_items(subcategory: str):
    try:
        query = """
        SELECT pm.product_id, 
                pm.name_zh, 
                COALESCE(inv.stock_quantity, 0) as stock_quantity,
                pm.warehouse_id,
                pm.updated_at
        FROM product_master pm
        LEFT JOIN inventory inv ON pm.product_id = inv.product_id 
                            AND pm.warehouse_id = inv.warehouse_id
        WHERE pm.subcategory = %s 
        AND pm.is_active = 'active'
        ORDER BY pm.product_id, pm.warehouse_id
        """
        df = get_data_from_db_with_params(query, (subcategory,))
        return df.to_dict(orient="records")
    except Exception as e:
        raise HTTPException(status_code=500, detail="資料庫查詢失敗")

# 商品庫存 - 取得類別的所有商品群組
@router.get("/get_subcategories_of_category/{category}")
def get_subcategories(category: str):
    try:
        query = "SELECT DISTINCT subcategory FROM product_master WHERE category = %s"
        df = get_data_from_db_with_params(query, (category,))
        subcategories = df['subcategory'].tolist()
        return {"subcategories": subcategories}
    except Exception as e:
        print(f"[ERROR] {e}")
        raise HTTPException(status_code=500, detail="資料庫查詢失敗")

# 取得客戶的備註
@router.get("/get_customer_notes/{customer_id}")
def get_customer_notes(customer_id: str):
    try:
        query = "SELECT notes FROM customer WHERE customer_id = %s"
        df = get_data_from_db_with_params(query, (customer_id,))
        if df.empty:
            return {"notes": None}
        return {"notes": df.iloc[0]['notes']}
    except Exception as e:
        print(f"[ERROR] {e}")
        raise HTTPException(status_code=500, detail="資料庫查詢失敗")
    
# 補貨提醒 - 取得所有客戶ID
@router.get("/get_restock_customer_ids")
def get_all_customer_ids():
    try:
        query = "SELECT DISTINCT customer_id FROM order_transactions"
        df = get_data_from_db_with_params(query)
        customer_ids = df['customer_id'].tolist()
        return {"customer_ids": customer_ids}
    except Exception as e:
        print(f"[ERROR] {e}")
        raise HTTPException(status_code=500, detail="資料庫查詢失敗")
    
# 取得超過指定天數的補貨提醒
@router.get("/get_repurchase_reminders/{days}")
def get_repurchase_reminders(days: int):
    try:
        query = "SELECT id, reminder_sent, customer_id, customer_name, product_name, last_purchase_date, days_since_purchase, repurchase_note FROM repurchase_reminders WHERE days_since_purchase >= %s"
        df = get_data_from_db_with_params(query, (days,))
        return df.to_dict(orient="records")
    except Exception as e:
        print(f"[ERROR] {e}")
        raise HTTPException(status_code=500, detail="資料庫查詢失敗")
<<<<<<< HEAD
    
# 取得客戶商品推薦
@router.get("/get_customer_recommendations/{customer_id}")
def get_customer_recommendations(customer_id: str):
    try:
        query = """
        SELECT 
            cpr.recommended_product_id_rank1,
            cpr.recommended_product_id_rank2,
            cpr.recommended_product_id_rank3,
            pm1.name_zh as recommended_product_name_rank1,
            pm2.name_zh as recommended_product_name_rank2,
            pm3.name_zh as recommended_product_name_rank3
        FROM customer_product_recommendations cpr
        LEFT JOIN product_master pm1 ON cpr.recommended_product_id_rank1 = pm1.product_id
        LEFT JOIN product_master pm2 ON cpr.recommended_product_id_rank2 = pm2.product_id
        LEFT JOIN product_master pm3 ON cpr.recommended_product_id_rank3 = pm3.product_id
        WHERE cpr.customer_id = %s
        """
        df = get_data_from_db_with_params(query, (customer_id,))
        return df.to_dict(orient="records")
    except Exception as e:
        print(f"[ERROR] {e}")
        raise HTTPException(status_code=500, detail="資料庫查詢失敗")
    
# 取得客戶每月消費金額統計
@router.get("/get_customer_monthly_spending/{customer_id}")
def get_customer_monthly_spending(customer_id: str):
    try:
        query = """
        SELECT 
            TO_CHAR(DATE_TRUNC('month', transaction_date), 'YYYY-MM') as month,
            SUM(amount) as total_amount
        FROM order_transactions 
        WHERE customer_id = %s 
        GROUP BY DATE_TRUNC('month', transaction_date)
        ORDER BY DATE_TRUNC('month', transaction_date) ASC
        """
        df = get_data_from_db_with_params(query, (customer_id,))
        return df.to_dict(orient="records")
    except Exception as e:
        print(f"[ERROR] {e}")
        raise HTTPException(status_code=500, detail="資料庫查詢失敗")

# 根據 product_id 取得推薦的客戶
@router.get("/get_product_recommendations/{product_id}")
def get_product_recommendations(product_id: str):
    try:
        query = """
        SELECT 
            pcr.recommended_customer_id_rank1,
            pcr.recommended_customer_id_rank2,
            pcr.recommended_customer_id_rank3,
            c1.customer_name as recommended_customer_name_rank1,
            c2.customer_name as recommended_customer_name_rank2,
            c3.customer_name as recommended_customer_name_rank3
        FROM product_customer_recommendations pcr
        LEFT JOIN customer c1 ON pcr.recommended_customer_id_rank1 = c1.customer_id
        LEFT JOIN customer c2 ON pcr.recommended_customer_id_rank2 = c2.customer_id
        LEFT JOIN customer c3 ON pcr.recommended_customer_id_rank3 = c3.customer_id
        WHERE pcr.product_id = %s
        """
        df = get_data_from_db_with_params(query, (product_id,))
        return df.to_dict(orient="records")
    except Exception as e:
        print(f"[ERROR] {e}")
        raise HTTPException(status_code=500, detail="資料庫查詢失敗")
    
# 根據 customer_id 取得客戶購買過的產品（不重複）
@router.get("/get_recommended_customer_history/{customer_id}")
def get_recommended_customer_history(customer_id: str):
    try:
        query = """
        SELECT 
            product_id,
            product_name,
            MIN(transaction_date) as earliest_purchase_date,
            MAX(transaction_date) as latest_purchase_date
        FROM order_transactions 
        WHERE customer_id = %s
        GROUP BY product_id, product_name
        ORDER BY product_id
        """
        df = get_data_from_db_with_params(query, (customer_id,))
        return df.to_dict(orient="records")
    except Exception as e:
        print(f"[ERROR] {e}")
=======

# 根據下降比例篩選滯銷品資料
@router.get("/get_sales_change_data_by_threshold/{threshold}")
def get_sales_change_data_by_threshold(threshold: float):
    print(f"[API] get_sales_change_data_by_threshold 被呼叫，閾值：{threshold}")
    try:
        query = """
        SELECT 
            sct.product_id,
            COALESCE(pm.name_zh, '未知商品') as product_name,
            COALESCE(sct.last_month_sales, 0) as last_month_sales,
            COALESCE(sct.current_month_sales, 0) as current_month_sales,
            COALESCE(sct.change_percentage, 0) as change_percentage,
            COALESCE(sct.stock_quantity, 0) as stock_quantity,
            COALESCE(c1.customer_name, NULL) as recommended_customer_1,
            COALESCE(c1.phone_number, NULL) as recommended_customer_1_phone,
            COALESCE(c2.customer_name, NULL) as recommended_customer_2,
            COALESCE(c2.phone_number, NULL) as recommended_customer_2_phone,
            COALESCE(c3.customer_name, NULL) as recommended_customer_3,
            COALESCE(c3.phone_number, NULL) as recommended_customer_3_phone,
            COALESCE(sct.status, false) as status
        FROM sales_change_table sct
        LEFT JOIN product_master pm ON sct.product_id = pm.product_id
        LEFT JOIN customer c1 ON sct.recommended_customer_id_rank1 = c1.customer_id
        LEFT JOIN customer c2 ON sct.recommended_customer_id_rank2 = c2.customer_id
        LEFT JOIN customer c3 ON sct.recommended_customer_id_rank3 = c3.customer_id
        WHERE ABS(sct.change_percentage) >= %s
        ORDER BY sct.change_percentage ASC
        """
        df = get_data_from_db_with_params(query, (threshold,))
        
        # 在後端也處理一下 NULL 值
        result = df.to_dict(orient="records")
        print(f"[API] 返回 {len(result)} 筆資料")
        if result:
            print(f"[API] 第一筆資料: {result[0]}")
        
        return result
        
    except Exception as e:
        print(f"[API ERROR] get_sales_change_data_by_threshold: {e}")
        import traceback
        traceback.print_exc()
>>>>>>> 25327c80
        raise HTTPException(status_code=500, detail="資料庫查詢失敗")<|MERGE_RESOLUTION|>--- conflicted
+++ resolved
@@ -125,7 +125,6 @@
     except Exception as e:
         print(f"[ERROR] {e}")
         raise HTTPException(status_code=500, detail="資料庫查詢失敗")
-<<<<<<< HEAD
     
 # 取得客戶商品推薦
 @router.get("/get_customer_recommendations/{customer_id}")
@@ -213,7 +212,7 @@
         return df.to_dict(orient="records")
     except Exception as e:
         print(f"[ERROR] {e}")
-=======
+        raise HTTPException(status_code=500, detail="資料庫查詢失敗")
 
 # 根據下降比例篩選滯銷品資料
 @router.get("/get_sales_change_data_by_threshold/{threshold}")
@@ -257,5 +256,4 @@
         print(f"[API ERROR] get_sales_change_data_by_threshold: {e}")
         import traceback
         traceback.print_exc()
->>>>>>> 25327c80
         raise HTTPException(status_code=500, detail="資料庫查詢失敗")